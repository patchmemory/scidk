from collections import defaultdict
from pathlib import Path
from typing import Dict, List, Optional

from .pattern_matcher import Rule, RuleEngine


class InterpreterRegistry:
    def __init__(self):
        self.by_extension: Dict[str, List] = defaultdict(list)
        self.by_id: Dict[str, object] = {}
        self.rules = RuleEngine()
<<<<<<< HEAD
        # Global defaults for metadata
        self.default_enabled: bool = True
=======
        # Toggle system additions (non-breaking defaults)
        self.enabled_interpreters = set()  # if empty -> treat as all enabled
        self.usage_stats = {}
        self._last_used = {}
>>>>>>> 8f5b3a96

    def register_extension(self, ext: str, interpreter):
        # Track by extension and by id for direct selection
        self.by_extension[ext.lower()].append(interpreter)
        if getattr(interpreter, 'id', None):
            self.by_id[interpreter.id] = interpreter

    def register_rule(self, rule: Rule):
        """Register a selection rule that points to an interpreter by id."""
        self.rules.add_rule(rule)

    def get_by_extension(self, ext: str) -> List:
        return list(self.by_extension.get(ext.lower(), []))

    def get_by_id(self, interpreter_id: str) -> Optional[object]:
        return self.by_id.get(interpreter_id)

    # Lightweight usage tracking (in-memory)
    def record_usage(self, interpreter_id: str, success: bool = True, execution_time_ms: int = 0):
        st = self.usage_stats.setdefault(interpreter_id, {
            'total_uses': 0,
            'successes': 0,
            'failures': 0,
            'total_time_ms': 0,
        })
        st['total_uses'] += 1
        st['total_time_ms'] += int(execution_time_ms or 0)
        if success:
            st['successes'] += 1
        else:
            st['failures'] += 1
        try:
            import time
            self._last_used[interpreter_id] = int(time.time())
        except Exception:
            pass

    def get_last_used(self, interpreter_id: str):
        return self._last_used.get(interpreter_id)

    def get_success_rate(self, interpreter_id: str) -> float:
        st = self.usage_stats.get(interpreter_id) or {}
        total = int(st.get('total_uses') or 0)
        if not total:
            return 0.0
        return float(st.get('successes') or 0) / float(total)

    def _is_enabled(self, interpreter_id: str) -> bool:
        # If no explicit enables recorded, treat all as enabled for backwards compatibility
        return (not self.enabled_interpreters) or (interpreter_id in self.enabled_interpreters)

    def enable_interpreter(self, interpreter_id: str):
        if interpreter_id in self.by_id:
            self.enabled_interpreters.add(interpreter_id)

    def disable_interpreter(self, interpreter_id: str):
        if interpreter_id in self.by_id:
            self.enabled_interpreters.discard(interpreter_id)

    def select_for_dataset(self, dataset: Dict) -> List:
        """Selection with rule precedence and extension fallback.
        - Evaluate rules; if any match, return interpreters in rule priority order (deduped).
        - Otherwise, return interpreters registered for the dataset's extension.
        - Respect enabled state (when any enables recorded).
        """
        path = Path(dataset.get('path', ''))
        matches = self.rules.applicable(path, dataset)
        def _enabled_list(candidates: List[object]) -> List[object]:
            if not self.enabled_interpreters:
                return candidates
            return [i for i in candidates if self._is_enabled(getattr(i, 'id', ''))]
        if matches:
            result: List[object] = []
            seen = set()
            for r in matches:
                interp = self.get_by_id(r.interpreter_id)
                if interp and interp.id not in seen and self._is_enabled(interp.id):
                    result.append(interp)
                    seen.add(interp.id)
            if result:
                return result
        return _enabled_list(self.get_by_extension(dataset.get('extension', '')))<|MERGE_RESOLUTION|>--- conflicted
+++ resolved
@@ -10,15 +10,12 @@
         self.by_extension: Dict[str, List] = defaultdict(list)
         self.by_id: Dict[str, object] = {}
         self.rules = RuleEngine()
-<<<<<<< HEAD
-        # Global defaults for metadata
+        # Global defaults for metadata and toggle system
         self.default_enabled: bool = True
-=======
         # Toggle system additions (non-breaking defaults)
         self.enabled_interpreters = set()  # if empty -> treat as all enabled
         self.usage_stats = {}
         self._last_used = {}
->>>>>>> 8f5b3a96
 
     def register_extension(self, ext: str, interpreter):
         # Track by extension and by id for direct selection
