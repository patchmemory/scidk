from flask import Flask, Blueprint, jsonify, request, render_template, redirect, url_for
from pathlib import Path
import os
from typing import Optional
import time
import json

from .core.graph import InMemoryGraph
from .core.filesystem import FilesystemManager
from .core.registry import InterpreterRegistry
from .interpreters.python_code import PythonCodeInterpreter
from .interpreters.csv_interpreter import CsvInterpreter
from .interpreters.json_interpreter import JsonInterpreter
from .interpreters.yaml_interpreter import YamlInterpreter
from .interpreters.ipynb_interpreter import IpynbInterpreter
from .interpreters.txt_interpreter import TxtInterpreter
from .interpreters.xlsx_interpreter import XlsxInterpreter
from .core.pattern_matcher import Rule
from .core.providers import ProviderRegistry as FsProviderRegistry, LocalFSProvider, MountedFSProvider, RcloneProvider


def _apply_channel_defaults():
    """Apply channel-based defaults for feature flags when unset.
    Channels: stable (default), dev, beta.
    Explicit env values always win; we only set defaults if unset.
    Also soft-disable rclone provider by removing it from SCIDK_PROVIDERS if rclone binary is missing,
    unless SCIDK_FORCE_RCLONE is truthy. Only perform soft-disable when SCIDK_PROVIDERS was not explicitly set by user.
    """
    import shutil
    ch = (os.environ.get('SCIDK_CHANNEL') or 'stable').strip().lower()
    had_prov_env = 'SCIDK_PROVIDERS' in os.environ
    def setdefault_env(name: str, value: str):
        if os.environ.get(name) is None:
            os.environ[name] = value
    if ch in ('dev', 'beta'):
        # Providers default: include rclone
        if os.environ.get('SCIDK_PROVIDERS') is None:
            os.environ['SCIDK_PROVIDERS'] = 'local_fs,mounted_fs,rclone'
        # Mounts UI
        setdefault_env('SCIDK_RCLONE_MOUNTS', '1')
        # Files viewer mode
        setdefault_env('SCIDK_FILES_VIEWER', 'rocrate')
        # File index work in progress
        setdefault_env('SCIDK_FEATURE_FILE_INDEX', '1')
    # Soft rclone detection: remove if missing and not forced, but only when we set providers implicitly
    if not had_prov_env:
        prov_env = os.environ.get('SCIDK_PROVIDERS')
        if prov_env:
            prov_list = [p.strip() for p in prov_env.split(',') if p.strip()]
            if 'rclone' in prov_list and not shutil.which('rclone'):
                force = (os.environ.get('SCIDK_FORCE_RCLONE') or '').strip().lower() in ('1','true','yes','y','on')
                if not force:
                    prov_list = [p for p in prov_list if p != 'rclone']
                    os.environ['SCIDK_PROVIDERS'] = ','.join(prov_list)
    # Record effective channel for UI/debug
    os.environ.setdefault('SCIDK_CHANNEL', ch or 'stable')
    # Default: commit to graph should read from index unless explicitly disabled
    if os.environ.get('SCIDK_COMMIT_FROM_INDEX') is None:
        os.environ['SCIDK_COMMIT_FROM_INDEX'] = '1'


# --- Batched Neo4j commit helper ---
from typing import Iterable, Callable, Dict, Any, List, Optional, Tuple
import time as _time
import random as _random


def _chunked_list(seq: List[Dict[str, Any]], size: int) -> Iterable[List[Dict[str, Any]]]:
    size = max(1, int(size or 1))
    for i in range(0, len(seq), size):
        yield seq[i:i + size]


def _neo4j_progress_default(event: str, payload: Dict[str, Any]) -> None:
    try:
        print(f"[neo4j:{event}] {payload}")
    except Exception:
        pass


def commit_to_neo4j_batched(
    rows: List[Dict[str, Any]],
    folder_rows: List[Dict[str, Any]],
    scan: Dict[str, Any],
    neo4j_params: Tuple[str, str, str, str, Optional[str]],
    file_batch_size: int = 5000,
    folder_batch_size: int = 5000,
    max_retries: int = 2,
    on_progress: Callable[[str, Dict[str, Any]], None] = _neo4j_progress_default,
):
    """
    Batched Neo4j commit with per-batch retries and progress reporting.
    Expects rows to include keys: path, filename, extension, size_bytes, created, modified, mime_type, folder
    Expects folder_rows to include keys: path, name, parent
    """
    # Unpack params (support both 4 and 5 tuple forms)
    try:
        uri, user, pwd, database, auth_mode = neo4j_params
    except Exception:
        uri, user, pwd, database = neo4j_params  # type: ignore
        auth_mode = "basic"

    result: Dict[str, Any] = {
        "attempted": False,
        "written_files": 0,
        "written_folders": 0,
        "batches_total": 0,
        "batches_ok": 0,
        "batches_failed": 0,
        "errors": [],
        "error": None,
        "db_scan_exists": None,
        "db_files": None,
        "db_folders": None,
        "db_verified": False,
    }

    if not uri:
        return result

    can_basic = bool(user and pwd)
    if not (auth_mode == "none" or can_basic):
        return result

    # Backoff state
    try:
        from flask import current_app as _cap
        st = _cap.extensions["scidk"].setdefault("neo4j_state", {})
    except Exception:
        st = {"next_connect_after": 0}
    now = _time.time()
    next_after = float(st.get("next_connect_after") or 0)
    if next_after and now < next_after:
        wait_s = int(next_after - now)
        msg = f"neo4j connect backoff active; retry after {wait_s}s"
        result["errors"].append(msg)
        result["error"] = msg
        return result

    result["attempted"] = True

    # Derive host id for composite identity
    node_host = scan.get("host_id")

    from neo4j import GraphDatabase  # type: ignore  # noqa
    driver = None
    try:
        driver = GraphDatabase.driver(uri, auth=None if auth_mode == "none" else (user, pwd))
        with driver.session(database=database) as sess:
            # Emit non-secret connection info for diagnostics
            try:
                on_progress("neo4j_params", {
                    "uri": (uri.split("@")[-1] if uri else None),
                    "auth_mode": auth_mode,
                    "database": database or None,
                })
            except Exception:
                pass
            # Constraints (safe on 5.x; ignore errors otherwise)
            for cql in (
                "CREATE CONSTRAINT file_identity IF NOT EXISTS FOR (f:File) REQUIRE (f.path, f.host) IS UNIQUE",
                "CREATE CONSTRAINT folder_identity IF NOT EXISTS FOR (d:Folder) REQUIRE (d.path, d.host) IS UNIQUE",
            ):
                try:
                    sess.run(cql).consume()
                except Exception:
                    pass

            # Upsert Scan once
            scan_upsert = (
                "MERGE (s:Scan {id: $scan_id}) "
                "SET s.path = $scan_path, s.started = $scan_started, s.ended = $scan_ended, "
                "    s.provider_id = $scan_provider, s.host_type = $scan_host_type, s.host_id = $scan_host_id, "
                "    s.root_id = $scan_root_id, s.root_label = $scan_root_label, s.scan_source = $scan_source "
                "RETURN s.id AS scan_id"
            )
            sess.run(
                scan_upsert,
                scan_id=scan.get("id"),
                scan_path=scan.get("path"),
                scan_started=scan.get("started"),
                scan_ended=scan.get("ended"),
                scan_provider=scan.get("provider_id"),
                scan_host_type=scan.get("host_type"),
                scan_host_id=scan.get("host_id"),
                scan_root_id=scan.get("root_id"),
                scan_root_label=scan.get("root_label"),
                scan_source=scan.get("scan_source") or scan.get("source"),
            ).consume()

            # Cypher templates
            folders_upsert_cql = (
                "WITH $folders AS folders, $node_host AS node_host, $scan AS scan_id, $scan_provider AS scan_provider, $scan_host_type AS scan_host_type, $scan_host_id AS scan_host_id "
                "UNWIND folders AS folder "
                "MERGE (fo:Folder {path: folder.path, host: node_host}) "
                "  SET fo.name = folder.name, fo.provider_id = scan_provider, fo.host_type = scan_host_type, fo.host_id = scan_host_id "
                "WITH fo, scan_id "
                "OPTIONAL MATCH (s:Scan {id: scan_id}) "
                "MERGE (fo)-[:SCANNED_IN]->(s)"
            )

            folders_link_cql = (
                "WITH $folders AS folders, $node_host AS node_host "
                "UNWIND folders AS folder "
                "WITH folder, node_host "
                "WHERE folder.parent IS NOT NULL AND folder.parent <> '' AND folder.parent <> folder.path "
                "MERGE (parent:Folder {path: folder.parent, host: node_host}) "
                "MERGE (child:Folder {path: folder.path, host: node_host}) "
                "MERGE (parent)-[:CONTAINS]->(child)"
            )

            # Optional safety net to compute folder from file path when missing (feature-flagged)
            _files_fallback = (os.environ.get('SCIDK_FILES_COMPUTE_FOLDER_FALLBACK') or '').strip().lower() in ('1','true','yes','y','on')
            if _files_fallback:
                files_cql = (
                    "WITH $rows AS rows, $node_host AS node_host, $scan AS scan_id, $scan_provider AS scan_provider, $scan_host_type AS scan_host_type, $scan_host_id AS scan_host_id "
                    "UNWIND rows AS r "
                    "MERGE (f:File {path: r.path, host: node_host}) "
                    "  SET f.filename = r.filename, f.extension = r.extension, f.size_bytes = r.size_bytes, "
                    "      f.created = r.created, f.modified = r.modified, f.mime_type = r.mime_type, "
                    "      f.provider_id = scan_provider, f.host_type = scan_host_type, f.host_id = scan_host_id "
                    "WITH r, f, scan_id, node_host, CASE WHEN r.folder IS NOT NULL AND r.folder <> '' THEN r.folder ELSE substring(r.path, 0, size(r.path) - size(last(split(r.path, '/'))) - 1) END AS folder_path "
                    "OPTIONAL MATCH (s:Scan {id: scan_id}) "
                    "MERGE (f)-[:SCANNED_IN]->(s) "
                    "WITH folder_path, f, node_host WHERE folder_path IS NOT NULL AND folder_path <> '' "
                    "MERGE (fo:Folder {path: folder_path, host: node_host}) "
                    "MERGE (fo)-[:CONTAINS]->(f)"
                )
            else:
                files_cql = (
                    "WITH $rows AS rows, $node_host AS node_host, $scan AS scan_id, $scan_provider AS scan_provider, $scan_host_type AS scan_host_type, $scan_host_id AS scan_host_id "
                    "UNWIND rows AS r "
                    "MERGE (f:File {path: r.path, host: node_host}) "
                    "  SET f.filename = r.filename, f.extension = r.extension, f.size_bytes = r.size_bytes, "
                    "      f.created = r.created, f.modified = r.modified, f.mime_type = r.mime_type, "
                    "      f.provider_id = scan_provider, f.host_type = scan_host_type, f.host_id = scan_host_id "
                    "WITH r, f, scan_id, node_host "
                    "OPTIONAL MATCH (s:Scan {id: scan_id}) "
                    "MERGE (f)-[:SCANNED_IN]->(s) "
                    "WITH r, f, node_host "
                    "WHERE r.folder IS NOT NULL AND r.folder <> '' "
                    "MERGE (fo:Folder {path: r.folder, host: node_host}) "
                    "MERGE (fo)-[:CONTAINS]->(f)"
                )

            def _run_with_retry(cql: str, params: Dict[str, Any], kind: str, index: int):
                attempt = 0
                while True:
                    try:
                        sess.run(cql, **params).consume()
                        return True, None
                    except Exception as ex:
                        attempt += 1
                        if attempt > max_retries:
                            return False, str(ex)
                        sleep_s = min(1.5 * attempt + _random.random(), 5.0)
                        on_progress("retry", {"batch_kind": kind, "batch_index": index, "attempt": attempt, "sleep_s": round(sleep_s, 2), "error": str(ex)[:200]})
                        _time.sleep(sleep_s)

            folder_batches = list(_chunked_list(folder_rows, folder_batch_size))
            file_batches = list(_chunked_list(rows, file_batch_size))
            result["batches_total"] = len(folder_batches) + len(file_batches)

            # Debug first 10 examples of folder/file mappings
            try:
                sample_files = [{"path": r.get("path"), "folder": r.get("folder")} for r in (rows[:10] if rows else [])]
                sample_folders = [{"path": r.get("path"), "parent": r.get("parent")} for r in (folder_rows[:10] if folder_rows else [])]
                on_progress("debug_rows", {"sample_files": sample_files, "sample_folders": sample_folders})
            except Exception:
                pass

            on_progress("start", {
                "scan_id": scan.get("id"),
                "folders": len(folder_rows),
                "files": len(rows),
                "folder_batches": len(folder_batches),
                "file_batches": len(file_batches),
                "batch_sizes": {"folders": folder_batch_size, "files": file_batch_size},
            })

            common = {
                "scan": scan.get("id"),
                "node_host": node_host,
                "scan_provider": scan.get("provider_id"),
                "scan_host_type": scan.get("host_type"),
                "scan_host_id": scan.get("host_id"),
            }

            # Folders first: upsert nodes and attach to scan
            for i, batch in enumerate(folder_batches, start=1):
                t0 = _time.time()
                ok, err = _run_with_retry(folders_upsert_cql, {"folders": batch, **common}, kind="folders_upsert", index=i)
                dt = _time.time() - t0
                if not ok:
                    result["batches_failed"] += 1
                    result["errors"].append(f"folders upsert batch {i}: {err}")
                    on_progress("batch_error", {"batch_kind": "folders_upsert", "batch_index": i, "items": len(batch), "error": err})
                    continue
                # Link parent-child hierarchy in a second step
                t1 = _time.time()
                ok2, err2 = _run_with_retry(folders_link_cql, {"folders": batch, **common}, kind="folders_link", index=i)
                dt2 = _time.time() - t1
                if ok2:
                    result["batches_ok"] += 2  # count both successful sub-steps
                    result["written_folders"] += len(batch)
                    on_progress("batch_done", {"batch_kind": "folders_upsert", "batch_index": i, "items": len(batch), "sec": round(dt, 3)})
                    on_progress("batch_done", {"batch_kind": "folders_link", "batch_index": i, "items": len(batch), "sec": round(dt2, 3)})
                else:
                    result["batches_ok"] += 1  # upsert ok
                    result["batches_failed"] += 1
                    result["errors"].append(f"folders link batch {i}: {err2}")
                    on_progress("batch_done", {"batch_kind": "folders_upsert", "batch_index": i, "items": len(batch), "sec": round(dt, 3)})
                    on_progress("batch_error", {"batch_kind": "folders_link", "batch_index": i, "items": len(batch), "error": err2})

            # Files
            for i, batch in enumerate(file_batches, start=1):
                t0 = _time.time()
                ok, err = _run_with_retry(files_cql, {"rows": batch, **common}, kind="files", index=i)
                dt = _time.time() - t0
                if ok:
                    result["batches_ok"] += 1
                    result["written_files"] += len(batch)
                    on_progress("batch_done", {"batch_kind": "files", "batch_index": i, "items": len(batch), "sec": round(dt, 3)})
                else:
                    result["batches_failed"] += 1
                    result["errors"].append(f"files batch {i}: {err}")
                    on_progress("batch_error", {"batch_kind": "files", "batch_index": i, "items": len(batch), "error": err})

            # Verify
            verify_q = (
                "OPTIONAL MATCH (s:Scan {id: $scan_id}) "
                "WITH s "
                "OPTIONAL MATCH (s)<-[:SCANNED_IN]-(f:File) "
                "WITH s, count(DISTINCT f) AS files_cnt "
                "OPTIONAL MATCH (s)<-[:SCANNED_IN]-(fo:Folder) "
                "RETURN coalesce(s IS NOT NULL, false) AS scan_exists, files_cnt AS files_cnt, count(DISTINCT fo) AS folders_cnt"
            )
            vrec = sess.run(verify_q, scan_id=scan.get("id")).single()
            if vrec:
                scan_exists = bool(vrec.get("scan_exists"))
                files_cnt = int(vrec.get("files_cnt") or 0)
                folders_cnt = int(vrec.get("folders_cnt") or 0)
                result["db_scan_exists"] = scan_exists
                result["db_files"] = files_cnt
                result["db_folders"] = folders_cnt
                result["db_verified"] = bool(scan_exists and (files_cnt > 0 or folders_cnt > 0))

            on_progress("done", {
                "scan_id": scan.get("id"),
                "written_files": result["written_files"],
                "written_folders": result["written_folders"],
                "batches_ok": result["batches_ok"],
                "batches_failed": result["batches_failed"],
                "db_verified": result["db_verified"],
                "db_files": result["db_files"],
                "db_folders": result["db_folders"],
            })

    except Exception as e:
        msg = str(e)
        result["error"] = msg
        result["errors"].append(msg)
        # auth backoff
        try:
            emsg = msg.lower()
            if ("unauthorized" in emsg) or ("authentication" in emsg):
                prev = float(st.get("next_connect_after") or 0)
                base = 20.0
                delay = base
                now2 = _time.time()
                if prev and now2 < prev:
                    rem = prev - now2
                    delay = min(max(base * 2, rem * 2), 120.0)
                st["next_connect_after"] = now2 + delay
                st["last_error"] = msg
        except Exception:
            pass
    finally:
        try:
            if driver is not None:
                driver.close()
        except Exception:
            pass

    return result


def create_app():
    # Apply channel-based defaults before reading env-driven config
    _apply_channel_defaults()
    app = Flask(__name__, template_folder="ui/templates", static_folder="ui/static")

    # Auto-migrate SQLite schema on boot (best effort)
    try:
        from .core import migrations as _migs
        _migs.migrate()
    except Exception as _e:
        # Defer reporting to /api/health if needed via app.extensions
        pass

    # Core singletons (select backend)
    backend = (os.environ.get('SCIDK_GRAPH_BACKEND') or 'memory').strip().lower()
    if backend == 'neo4j':
        try:
            uri, user, pwd, database, auth_mode = _get_neo4j_params()
            from .core.neo4j_graph import Neo4jGraph
            auth = None if auth_mode == 'none' else (user, pwd)
            graph = Neo4jGraph(uri=uri, auth=auth, database=database)
        except Exception:
            # Fallback to in-memory if neo4j params invalid
            from .core.graph import InMemoryGraph as _IMG
            graph = _IMG()
    else:
        graph = InMemoryGraph()
    registry = InterpreterRegistry()
    # Load persisted interpreter toggle settings (optional)
    try:
        from .core.settings import InterpreterSettings
        settings = InterpreterSettings(os.environ.get('SCIDK_SETTINGS_DB', 'scidk_settings.db'))
        enabled = settings.load_enabled_interpreters()
        if enabled:
            registry.enabled_interpreters = set(enabled)
    except Exception:
        settings = None

    # Register interpreters
    py_interp = PythonCodeInterpreter()
    csv_interp = CsvInterpreter()
    json_interp = JsonInterpreter()
    yaml_interp = YamlInterpreter()
    ipynb_interp = IpynbInterpreter()
    txt_interp = TxtInterpreter()
    xlsx_interp = XlsxInterpreter()
    registry.register_extension(".py", py_interp)
    registry.register_extension(".csv", csv_interp)
    registry.register_extension(".json", json_interp)
    registry.register_extension(".yml", yaml_interp)
    registry.register_extension(".yaml", yaml_interp)
    registry.register_extension(".ipynb", ipynb_interp)
    registry.register_extension(".txt", txt_interp)
    registry.register_extension(".xlsx", xlsx_interp)
    registry.register_extension(".xlsm", xlsx_interp)
    # Register simple rules to prefer interpreters for extensions
    registry.register_rule(Rule(id="rule.py.default", interpreter_id=py_interp.id, pattern="*.py", priority=10, conditions={"ext": ".py"}))
    registry.register_rule(Rule(id="rule.csv.default", interpreter_id=csv_interp.id, pattern="*.csv", priority=10, conditions={"ext": ".csv"}))
    registry.register_rule(Rule(id="rule.json.default", interpreter_id=json_interp.id, pattern="*.json", priority=10, conditions={"ext": ".json"}))
    registry.register_rule(Rule(id="rule.yml.default", interpreter_id=yaml_interp.id, pattern="*.yml", priority=10, conditions={"ext": ".yml"}))
    registry.register_rule(Rule(id="rule.yaml.default", interpreter_id=yaml_interp.id, pattern="*.yaml", priority=10, conditions={"ext": ".yaml"}))
    registry.register_rule(Rule(id="rule.ipynb.default", interpreter_id=ipynb_interp.id, pattern="*.ipynb", priority=10, conditions={"ext": ".ipynb"}))
    registry.register_rule(Rule(id="rule.txt.default", interpreter_id=txt_interp.id, pattern="*.txt", priority=10, conditions={"ext": ".txt"}))
    registry.register_rule(Rule(id="rule.xlsx.default", interpreter_id=xlsx_interp.id, pattern="*.xlsx", priority=10, conditions={"ext": ".xlsx"}))
    registry.register_rule(Rule(id="rule.xlsm.default", interpreter_id=xlsx_interp.id, pattern="*.xlsm", priority=10, conditions={"ext": ".xlsm"}))

    # Compute effective interpreter enablement (CLI envs > global settings > defaults)
    testing_env = bool(os.environ.get('PYTEST_CURRENT_TEST')) or bool(os.environ.get('SCIDK_DISABLE_SETTINGS'))
    try:
        from .core.settings import InterpreterSettings
        settings = None if testing_env else InterpreterSettings(db_path=str(Path(os.getcwd()) / 'scidk_settings.db'))
    except Exception:
        settings = None
    # Defaults from interpreter attributes (fallback True)
    all_ids = list(registry.by_id.keys())
    default_enabled_ids = set([iid for iid in all_ids if bool(getattr(registry.by_id[iid], 'default_enabled', True))])
    # CLI overrides via env
    en_list = [s.strip() for s in (os.environ.get('SCIDK_ENABLE_INTERPRETERS') or '').split(',') if s.strip()]
    dis_list = [s.strip() for s in (os.environ.get('SCIDK_DISABLE_INTERPRETERS') or '').split(',') if s.strip()]
    source = 'default'
    if en_list or dis_list:
        enabled_set = set(default_enabled_ids)
        for d in dis_list:
            enabled_set.discard(d)
        for e in en_list:
            enabled_set.add(e)
        source = 'cli'
        try:
            if settings:
                settings.save_enabled_interpreters(enabled_set)
        except Exception:
            pass
    else:
        # Load global saved set if any
        loaded = set()
        try:
            if settings:
                loaded = set(settings.load_enabled_interpreters())
        except Exception:
            loaded = set()
        if loaded:
            enabled_set = set(loaded)
            source = 'global'
        else:
            enabled_set = set(default_enabled_ids)
            source = 'default'
    # Store effective on app
    _interp_state = {'effective_enabled': enabled_set, 'source': source}

    fs = FilesystemManager(graph=graph, registry=registry)

    # Initialize filesystem providers (Phase 0)
    prov_enabled = [p.strip() for p in (os.environ.get('SCIDK_PROVIDERS', 'local_fs,mounted_fs').split(',')) if p.strip()]
    # If rclone mounts feature is enabled, ensure rclone provider is also enabled for listremotes validation
    _ff_rc = (os.environ.get('SCIDK_RCLONE_MOUNTS') or os.environ.get('SCIDK_FEATURE_RCLONE_MOUNTS') or '').strip().lower() in ('1','true','yes','y','on')
    if _ff_rc and 'rclone' not in prov_enabled:
        prov_enabled.append('rclone')
    fs_providers = FsProviderRegistry(enabled=prov_enabled)
    p_local = LocalFSProvider(); p_local.initialize(app, {})
    p_mounted = MountedFSProvider(); p_mounted.initialize(app, {})
    p_rclone = RcloneProvider(); p_rclone.initialize(app, {})
    fs_providers.register(p_local)
    fs_providers.register(p_mounted)
    fs_providers.register(p_rclone)

    # Store refs on app for easy access
    app.extensions = getattr(app, 'extensions', {})
    app.extensions['scidk'] = {
        'graph': graph,
        'registry': registry,
        'fs': fs,
        'providers': fs_providers,
        'interpreters': _interp_state,
        # in-session registries
        'scans': {},  # scan_id -> scan session dict
        'directories': {},  # path -> aggregate info incl. scan_ids
        'telemetry': {},
        'tasks': {},  # task_id -> task dict (background jobs like scans)
        'scan_fs': {},  # per-scan filesystem index cache for snapshot navigation
        'neo4j_config': {
            'uri': None,
            'user': None,
            'password': None,
            'database': None,
        },
        'neo4j_state': {
            'connected': False,
            'last_error': None,
        },
        # rclone mounts runtime registry (feature-flagged API will use this)
        'rclone_mounts': {},  # id/name -> { id, remote, subpath, path, read_only, started_at, pid, log_file }
        'settings': settings,
    }

    # API routes
    api = Blueprint('api', __name__, url_prefix='/api')

    # Import SQLite layer for selections/annotations lazily to avoid circular deps
    from .core import annotations_sqlite as ann_db

    # Feature flag for rclone mount manager
    def _feature_rclone_mounts() -> bool:
        val = (os.environ.get('SCIDK_RCLONE_MOUNTS') or os.environ.get('SCIDK_FEATURE_RCLONE_MOUNTS') or '').strip().lower()
        return val in ('1', 'true', 'yes', 'y', 'on')

    # Helper to read Neo4j configuration, preferring in-app settings over environment
    # Returns tuple: (uri, user, password, database, auth_mode)
    # auth_mode: 'basic' (username+password) or 'none' (no authentication)
    def _get_neo4j_params():
        cfg = app.extensions['scidk'].get('neo4j_config', {})
        uri = cfg.get('uri') or os.environ.get('NEO4J_URI') or os.environ.get('BOLT_URI')
        user = cfg.get('user') or os.environ.get('NEO4J_USER') or os.environ.get('NEO4J_USERNAME')
        pwd = cfg.get('password') or os.environ.get('NEO4J_PASSWORD')
        database = cfg.get('database') or os.environ.get('SCIDK_NEO4J_DATABASE') or None
        # Parse NEO4J_AUTH env var if provided (formats: "user/pass" or "none")
        neo4j_auth = (os.environ.get('NEO4J_AUTH') or '').strip()
        if neo4j_auth:
            if neo4j_auth.lower() == 'none':
                user = user or None
                pwd = pwd or None
                auth_mode = 'none'
            else:
                try:
                    # Expecting user/password
                    parts = neo4j_auth.split('/')
                    if len(parts) >= 2 and not (user and pwd):
                        user = user or parts[0]
                        pwd = pwd or '/'.join(parts[1:])
                except Exception:
                    pass
        # If user/password still missing, try to parse from URI (bolt://user:pass@host:port)
        auth_mode = 'basic'
        try:
            if uri and (not user or not pwd):
                from urllib.parse import urlparse, unquote
                parsed = urlparse(uri)
                if parsed.username and parsed.password:
                    user = user or unquote(parsed.username)
                    pwd = pwd or unquote(parsed.password)
        except Exception:
            pass
        # Determine auth mode: none only when explicitly set via NEO4J_AUTH=none
        if (os.environ.get('NEO4J_AUTH') or '').strip().lower() == 'none':
            auth_mode = 'none'
        else:
            auth_mode = 'basic'
        return uri, user, pwd, database, auth_mode

    # Build rows for commit: files (rows) and standalone folders (folder_rows)
    def build_commit_rows(scan, ds_map):
        """Legacy builder from in-memory datasets."""
        try:
            from .services.commit_service import CommitService
            return CommitService().build_rows_legacy_from_datasets(scan, ds_map)
        except Exception:
            # Fallback to empty on unexpected import/runtime error
            return [], []

    # Execute Neo4j commit using simplified, idempotent Cypher
    def commit_to_neo4j(rows, folder_rows, scan, neo4j_params):
        # Support 4-tuple (backward compat) and 5-tuple with auth_mode
        try:
            uri, user, pwd, database, auth_mode = neo4j_params
        except Exception:
            uri, user, pwd, database = neo4j_params
            auth_mode = 'basic'
        result = {'attempted': False, 'written_files': 0, 'written_folders': 0, 'error': None}
        if not uri:
            return result
        # Decide if we can attempt a connection
        can_basic = bool(user and pwd)
        can_connect = (auth_mode == 'none') or can_basic
        if not can_connect:
            return result
        # Backoff on recent auth failures to avoid rate limiting
        st = app.extensions['scidk'].setdefault('neo4j_state', {})
        import time as _t
        now = _t.time()
        next_after = float(st.get('next_connect_after') or 0)
        if next_after and now < next_after:
            result['error'] = f"neo4j connect backoff active; retry after {int(next_after-now)}s"
            return result
        result['attempted'] = True
        try:
            from .services.neo4j_client import Neo4jClient
            client = Neo4jClient(uri, user, pwd, database, auth_mode).connect()
            try:
                client.ensure_constraints()
                wres = client.write_scan(rows, folder_rows, scan)
                result['written_files'] = wres.get('written_files', 0)
                result['written_folders'] = wres.get('written_folders', 0)
                vres = client.verify(scan.get('id'))
                result.update(vres)
            finally:
                client.close()
        except Exception as e:
            msg = str(e)
            result['error'] = msg
            # On auth-related errors, set a backoff to avoid rate limiting
            try:
                emsg = msg.lower()
                if ('unauthorized' in emsg) or ('authentication' in emsg):
                    # Exponential-ish backoff min 20s
                    prev = float(st.get('next_connect_after') or 0)
                    base = 20.0
                    delay = base
                    if prev and now < prev:
                        # increase delay up to 120s
                        rem = prev - now
                        delay = min(max(base*2, rem*2), 120.0)
                    st['next_connect_after'] = now + delay
                    st['last_error'] = msg
            except Exception:
                pass
        return result

    # Build or fetch per-scan filesystem index for snapshot navigation
    def _get_or_build_scan_index(scan_id: str):
        cache = app.extensions['scidk'].setdefault('scan_fs', {})
        if scan_id in cache:
            return cache[scan_id]
        scans = app.extensions['scidk'].get('scans', {})
        s = scans.get(scan_id)
        if not s:
            return None
        checksums = s.get('checksums') or []
        ds_map = app.extensions['scidk']['graph'].datasets  # checksum -> dataset

        from .core.path_utils import parse_remote_path, parent_remote_path
        from pathlib import Path as _P

        folder_info = {}
        children_files = {}

        def ensure_complete_parent_chain(path_str: str):
            """Ensure all parent folders exist in folder_info for any given path"""
            if not path_str or path_str in folder_info:
                return

            info = parse_remote_path(path_str)
            if info.get('is_remote'):
                parent = parent_remote_path(path_str)
                name = (info.get('parts')[-1] if info.get('parts') else info.get('remote_name') or path_str)
            else:
                try:
                    p = _P(path_str)
                    parent = str(p.parent)
                    name = p.name or path_str
                except Exception:
                    parent = ''
                    name = path_str

            folder_info[path_str] = {
                'path': path_str,
                'name': name,
                'parent': parent,
            }

            if parent and parent != path_str:
                ensure_complete_parent_chain(parent)

        # Seed scan base path (stable roots even on empty scans)
        try:
            base_path = s.get('path') or ''
            if base_path:
                ensure_complete_parent_chain(base_path)
        except Exception:
            pass

        # Process files and ensure their parent chains exist
        for ch in checksums:
            d = ds_map.get(ch)
            if not d:
                continue
            file_path = d.get('path')
            if not file_path:
                continue

            info = parse_remote_path(file_path)
            if info.get('is_remote'):
                parent = parent_remote_path(file_path)
                filename = (info.get('parts')[-1] if info.get('parts') else info.get('remote_name') or file_path)
            else:
                try:
                    p = _P(file_path)
                    parent = str(p.parent)
                    filename = p.name or file_path
                except Exception:
                    parent = ''
                    filename = file_path

            file_entry = {
                'id': d.get('id'),
                'path': file_path,
                'filename': d.get('filename') or filename,
                'extension': d.get('extension'),
                'size_bytes': int(d.get('size_bytes') or 0),
                'modified': float(d.get('modified') or 0),
                'mime_type': d.get('mime_type'),
                'checksum': d.get('checksum'),
            }
            children_files.setdefault(parent, []).append(file_entry)

            if parent:
                ensure_complete_parent_chain(parent)

        # Process explicitly recorded folders
        for f in (s.get('folders') or []):
            path = f.get('path')
            if path:
                ensure_complete_parent_chain(path)

        # Build children_folders map
        children_folders = {}
        for fpath, info in folder_info.items():
            par = info.get('parent')
            if par and par in folder_info:
                children_folders.setdefault(par, []).append(fpath)

        # Find actual roots
        roots = sorted([fp for fp, info in folder_info.items()
                        if not info.get('parent') or info.get('parent') not in folder_info])

        # Prefer scan base as visible root and drop its ancestors
        try:
            base_path = s.get('path') or ''
            if base_path and base_path in folder_info:
                if base_path not in roots:
                    roots.append(base_path)
                def _is_ancestor(candidate: str, child: str) -> bool:
                    if not candidate or candidate == child:
                        return False
                    cinf = parse_remote_path(candidate)
                    chinf = parse_remote_path(child)
                    if chinf.get('is_remote') and cinf.get('is_remote'):
                        return child.startswith(candidate.rstrip('/') + '/')
                    try:
                        return str(_P(child)).startswith(str(_P(candidate)) + '/')
                    except Exception:
                        return False
                roots = [r for r in roots if not _is_ancestor(r, base_path) or r == base_path]
                roots = sorted(list(dict.fromkeys(roots)))
        except Exception:
            pass

        # Sort children deterministically
        for k in list(children_folders.keys()):
            children_folders[k].sort(key=lambda p: folder_info.get(p, {}).get('name', '').lower())
        for k in list(children_files.keys()):
            children_files[k].sort(key=lambda f: (f.get('filename') or '').lower())

        idx = {
            'folder_info': folder_info,
            'children_folders': children_folders,
            'children_files': children_files,
            'roots': roots,
        }
        cache[scan_id] = idx
        return idx

    # Feature flags for file indexing
    _ff_index = (os.environ.get('SCIDK_FEATURE_FILE_INDEX') or '').strip().lower() in ('1','true','yes','y','on')

    @api.post('/scan/dry-run')
    def api_scan_dry_run():
        from fnmatch import fnmatch
        data = request.get_json(force=True, silent=True) or {}
        path = data.get('path') or os.getcwd()
        include = data.get('include') or []
        exclude = data.get('exclude') or []
        max_depth = data.get('max_depth')
        use_ignore = bool(data.get('use_ignore', True))
        base = Path(path)
        if not base.exists() or not base.is_dir():
            return jsonify({'status':'error','error':'invalid path'}), 400
        # Load .scidkignore patterns (gitignore-like globs, one per line) at root
        ignore_patterns = []
        if use_ignore:
            ign = base / '.scidkignore'
            try:
                if ign.exists():
                    for line in ign.read_text(encoding='utf-8').splitlines():
                        s = line.strip()
                        if not s or s.startswith('#'):
                            continue
                        ignore_patterns.append(s)
            except Exception:
                pass
        files = []
        total_bytes = 0
        base_parts = len(base.resolve().parts)
        try:
            for p in base.rglob('*'):
                try:
                    if p.is_file():
                        rel = p.resolve().relative_to(base.resolve()).as_posix()
                        # skip control file itself
                        if rel == '.scidkignore':
                            continue
                        # depth filter
                        if isinstance(max_depth, int):
                            depth = len(p.resolve().parts) - base_parts
                            if depth > max_depth:
                                continue
                        # ignore patterns
                        ignored = any(fnmatch(rel, pat) for pat in ignore_patterns)
                        if ignored:
                            continue
                        # include/exclude
                        if include:
                            if not any(fnmatch(rel, pat) for pat in include):
                                continue
                        if exclude and any(fnmatch(rel, pat) for pat in exclude):
                            continue
                        files.append(rel)
                        try:
                            total_bytes += int(p.stat().st_size)
                        except Exception:
                            pass
                except Exception:
                    continue
        except Exception:
            files = []
            total_bytes = 0
        files.sort()
        return jsonify({
            'status': 'ok',
            'root': str(base.resolve()),
            'total_files': len(files),
            'total_bytes': int(total_bytes),
            'files': files
        })

    @api.post('/scan')
    def api_scan():
        data = request.get_json(force=True, silent=True) or {}
        try:
            from .services.metrics import record_event_time
            record_event_time(app, 'scan_started_times')
        except Exception:
            pass
        provider_id = (data.get('provider_id') or 'local_fs').strip() or 'local_fs'
        root_id = (data.get('root_id') or '/').strip() or '/'
        path = data.get('path') or (root_id if provider_id != 'local_fs' else os.getcwd())
        recursive = bool(data.get('recursive', True))
        fast_list = bool(data.get('fast_list', False))
        # Prefer fast_list by default for recursive rclone scans if client omitted it
        _client_specified_fast_list = ('fast_list' in data)
        # Delegate to ScansService (refactor): preserve payload and behavior
        try:
            from .services.scans_service import ScansService
            svc = ScansService(app)
            result = svc.run_scan({
                'provider_id': provider_id,
                'root_id': root_id,
                'path': path,
                'recursive': recursive,
                'fast_list': fast_list,
            })
            if isinstance(result, dict) and result.get('status') == 'ok':
                return jsonify(result), 200
            # Error path with optional http_status
            if isinstance(result, dict) and result.get('status') == 'error':
                code = int(result.get('http_status', 400))
                payload = {'status': 'error', 'error': result.get('error')}
                return jsonify(payload), code
        except Exception:
            # On service failure, fallback to legacy in-place implementation below
            pass
        try:
            import time, hashlib, json
            from .core import path_index_sqlite as pix
            # Pre-scan snapshot of checksums
            before = set(ds.get('checksum') for ds in app.extensions['scidk']['graph'].list_datasets())
            started = time.time()
            # Precompute scan id early for SQLite tagging
            sid_src = f"{path}|{started}"
            scan_id = hashlib.sha1(sid_src.encode()).hexdigest()[:12]
            count = 0
            ingested = 0
            folders = []
            files_skipped = 0
            files_hashed = 0
            if provider_id in ('local_fs', 'mounted_fs'):
                # Local/Mounted: enumerate filesystem and ingest into SQLite index
                base = Path(path)
                # Build list of files and folders
                items_files = []
                items_dirs = set()
                # Preserve source detection semantics (ncdu > gdu > python)
                try:
                    probe_ncdu = fs._list_files_with_ncdu(base, recursive=recursive)  # type: ignore
                    if probe_ncdu:
                        fs.last_scan_source = 'ncdu'
                    else:
                        probe_gdu = fs._list_files_with_gdu(base, recursive=recursive)  # type: ignore
                        if probe_gdu:
                            fs.last_scan_source = 'gdu'
                        else:
                            fs.last_scan_source = 'python'
                except Exception:
                    fs.last_scan_source = 'python'
                try:
                    if recursive:
                        for p in base.rglob('*'):
                            try:
                                if p.is_dir():
                                    items_dirs.add(p)
                                else:
                                    items_files.append(p)
                                    # ensure parent chain exists in dirs set
                                    parent = p.parent
                                    while parent and parent != parent.parent and str(parent).startswith(str(base)):
                                        items_dirs.add(parent)
                                        if parent == base:
                                            break
                                        parent = parent.parent
                            except Exception:
                                continue
                        # include base itself as a folder
                        items_dirs.add(base)
                    else:
                        for p in base.iterdir():
                            try:
                                if p.is_dir():
                                    items_dirs.add(p)
                                else:
                                    items_files.append(p)
                            except Exception:
                                continue
                        items_dirs.add(base)
                except Exception:
                    items_files = []
                    items_dirs = set()
                # Map to rows
                from .core import path_index_sqlite as pix
                rows = []
                files_skipped = 0
                files_hashed = 0
                hash_policy = (os.environ.get('SCIDK_HASH_POLICY') or 'auto').strip().lower()
                def _row_from_local(pth: Path, typ: str) -> tuple:
                    nonlocal files_skipped, files_hashed
                    full = str(pth.resolve())
                    parent = str(pth.parent.resolve()) if pth != pth.parent else ''
                    name = pth.name or full
                    depth = 0 if pth == base else max(0, len(str(pth.resolve()).rstrip('/').split('/')) - len(str(base.resolve()).rstrip('/').split('/')))
                    size = 0
                    mtime = None
                    ext = ''
                    mime = None
                    etag = None
                    ahash = None
                    if typ == 'file':
                        try:
                            st = pth.stat()
                            size = int(st.st_size)
                            mtime = float(st.st_mtime)
                        except Exception:
                            size = 0
                            mtime = None
                        ext = pth.suffix.lower()
                        # Skip logic: reuse previous hash if unchanged (size + mtime)
                        try:
                            prev = pix.get_latest_file_meta(full)
                        except Exception:
                            prev = None
                        if prev is not None and prev[0] == size and prev[1] == mtime and (prev[2] or '') != '':
                            ahash = prev[2]
                            files_skipped += 1
                        else:
                            # Compute content hash with policy
                            try:
                                ahash = pix.compute_content_hash(full, hash_policy)
                            except Exception:
                                ahash = None
                            files_hashed += 1
                    remote = f"local:{os.uname().nodename}" if provider_id == 'local_fs' else f"mounted:{root_id}"
                    return (full, parent, name, depth, typ, size, mtime, ext, mime, etag, ahash, remote, scan_id, None)
                # Insert folder rows first for structure consistency
                for d in sorted(items_dirs, key=lambda x: str(x)):
                    rows.append(_row_from_local(d, 'folder'))
                # Then files
                for fpath in items_files:
                    rows.append(_row_from_local(fpath, 'file'))
                ingested = pix.batch_insert_files(rows)
                # Also create in-memory datasets (keep legacy behavior)
                count = 0
                for fpath in items_files:
                    try:
                        ds = fs.create_dataset_node(fpath)
                        app.extensions['scidk']['graph'].upsert_dataset(ds)
                        interps = registry.select_for_dataset(ds)
                        for interp in interps:
                            try:
                                result = interp.interpret(fpath)
                                app.extensions['scidk']['graph'].add_interpretation(ds['checksum'], interp.id, {
                                    'status': result.get('status', 'success'),
                                    'data': result.get('data', result),
                                    'interpreter_version': getattr(interp, 'version', '0.0.1'),
                                })
                            except Exception as e:
                                app.extensions['scidk']['graph'].add_interpretation(ds['checksum'], interp.id, {
                                    'status': 'error',
                                    'data': {'error': str(e)},
                                    'interpreter_version': getattr(interp, 'version', '0.0.1'),
                                })
                        count += 1
                    except Exception:
                        continue
                # Collect folders metadata for scan record
                folders = []
                for d in items_dirs:
                    try:
                        parent = str(d.parent.resolve()) if d != d.parent else ''
                        folders.append({'path': str(d.resolve()), 'name': d.name, 'parent': parent, 'parent_name': Path(parent).name if parent else ''})
                    except Exception:
                        continue
            elif provider_id == 'rclone':
                # Use rclone lsjson to enumerate remote files; ingest into SQLite and create lightweight datasets.
                provs = app.extensions['scidk'].get('providers')
                prov = provs.get('rclone') if provs else None
                if not prov:
                    raise RuntimeError('rclone provider not available')
                # Normalize relative Rclone paths to full remote targets using root_id
                try:
                    from .core.path_utils import parse_remote_path, join_remote_path
                    info = parse_remote_path(path or '')
                    is_remote = bool(info.get('is_remote'))
                except Exception:
                    is_remote = False
                if not is_remote:
                    # path is relative or empty; compose with root_id
                    from .core.path_utils import join_remote_path as _join
                    path = _join(root_id, (path or '').lstrip('/'))
                # If recursive rclone and client did not specify fast_list, enable it for robustness
                if provider_id == 'rclone' and recursive and not _client_specified_fast_list:
                    fast_list = True

                # ALWAYS RECORD THE SCAN BASE FOLDER for rclone scans
                # Ensures the target path appears as a folder node, preventing flattened view
                try:
                    from .core.path_utils import parse_remote_path, parent_remote_path
                    from .core import path_index_sqlite as pix

                    info_t = parse_remote_path(path)
                    base_name = (info_t.get('parts')[-1] if info_t.get('parts') else info_t.get('remote_name') or path)
                    base_parent = parent_remote_path(path)

                    # Create synthetic base folder SQLite row and initialize rows with it
                    base_item = {"Name": base_name, "Path": "", "IsDir": True, "Size": 0}
                    rows = [pix.map_rclone_item_to_row(base_item, path, scan_id)]

                    # Compute parent display name for folders list
                    try:
                        info_par = parse_remote_path(base_parent) if base_parent else {}
                        if info_par.get('is_remote'):
                            parts = info_par.get('parts') or []
                            parent_name = (info_par.get('remote_name') or '') if not parts else parts[-1]
                        else:
                            from pathlib import Path as _P
                            parent_name = _P(base_parent).name if base_parent else ''
                    except Exception:
                        parent_name = ''

                    folders.append({
                        'path': path,
                        'name': base_name,
                        'parent': base_parent,
                        'parent_name': parent_name,
                    })
                except Exception:
                    # Non-fatal; initialize to empty rows if base insertion fails
                    rows = []

                try:
                    # In testing mode, allow metadata-only scans for rclone to avoid external binary dependency
                    if app.config.get('TESTING') and not recursive:
                        items = []
                    else:
                        items = prov.list_files(path, recursive=recursive, fast_list=fast_list)  # type: ignore[attr-defined]
                except Exception as ee:
                    return jsonify({"status": "error", "error": str(ee)}), 400
                # Map to SQLite rows (files and folders); only files will have size > 0 typically.
                # rows is initialized above with the base folder row; continue accumulating
                # Collect folders set for both non-recursive and recursive scans
                seen_folders = set()
                def _add_folder(full_path: str, name: str, parent: str):
                    if full_path in seen_folders:
                        return
                    seen_folders.add(full_path)
                    try:
                        from .core.path_utils import parse_remote_path
                        info_par = parse_remote_path(parent)
                        if info_par.get('is_remote'):
                            parts = info_par.get('parts') or []
                            parent_name = (info_par.get('remote_name') or '') if not parts else parts[-1]
                        else:
                            parent_name = Path(parent).name if parent else ''
                    except Exception:
                        parent_name = ''
                    folders.append({'path': full_path, 'name': name, 'parent': parent, 'parent_name': parent_name})
                for it in (items or []):
                    try:
                        # Track folders for both modes
                        if it.get('IsDir'):
                            rel = it.get('Path') or it.get('Name') or ''
                            if rel:
                                from .core.path_utils import join_remote_path, parent_remote_path
                                full = join_remote_path(path, rel)
                                parent = parent_remote_path(full)
                                leaf = rel.rsplit('/',1)[-1] if isinstance(rel, str) and '/' in rel else rel
                                # record folder regardless of recursive flag so empty dirs are preserved
                                _add_folder(full, leaf, parent)
                            # Still insert folder rows into SQLite for depth/structure awareness
                            rows.append(pix.map_rclone_item_to_row(it, path, scan_id))
                            continue
                        # File entry
                        rows.append(pix.map_rclone_item_to_row(it, path, scan_id))
                                # Synthesize intermediate folders from file rel paths (even if not recursive)
                        rel = it.get('Path') or it.get('Name') or ''
                        if rel:
                            from .core.path_utils import join_remote_path, parent_remote_path
                            parts = [p for p in (rel.split('/') if isinstance(rel, str) else []) if p]
                            cur_rel = ''
                            for i in range(len(parts)-1):  # exclude the file itself
                                cur_rel = parts[i] if i == 0 else (cur_rel + '/' + parts[i])
                                full = join_remote_path(path, cur_rel)
                                parent = parent_remote_path(full)
                                _add_folder(full, parts[i], parent)
                                # ensure a folder row exists in SQLite, even if rclone didn't emit it
                                try:
                                    folder_item = {"Name": parts[i], "Path": cur_rel, "IsDir": True, "Size": 0}
                                    rows.append(pix.map_rclone_item_to_row(folder_item, path, scan_id))
                                except Exception:
                                    pass
                        # Create datasets only when backend is not neo4j (to reduce RAM)
                        backend = (os.environ.get('SCIDK_GRAPH_BACKEND') or 'memory').strip().lower()
                        if backend != 'neo4j':
                            size = int(it.get('Size') or 0)
                            from .core.path_utils import join_remote_path
                            full = join_remote_path(path, rel)
                            ds = fs.create_dataset_remote(full, size_bytes=size, modified_ts=0.0, mime=None)
                            app.extensions['scidk']['graph'].upsert_dataset(ds)
                            count += 1
                    except Exception:
                        continue
                # Batch insert into SQLite (10k/txn) always (remove feature flag gating for rclone)
                try:
                    # Deduplicate rows by (path,type) before insert
                    try:
                        seen = set(); uniq = []
                        for r in rows:
                            key = (r[0], r[4])  # path, type
                            if key in seen:
                                continue
                            seen.add(key); uniq.append(r)
                        rows = uniq
                    except Exception:
                        pass
                    ingested = pix.batch_insert_files(rows, batch_size=10000)
                    # Minimal change detection to populate file_history
                    try:
                        _chg = pix.apply_basic_change_history(scan_id, path)
                        app.extensions['scidk'].setdefault('telemetry', {})['last_change_counts'] = _chg
                    except Exception as __e:
                        app.extensions['scidk'].setdefault('telemetry', {})['last_change_error'] = str(__e)
                except Exception as _e:
                    # Surface as non-fatal for now; continue app flow but record error
                    app.extensions['scidk'].setdefault('telemetry', {})['last_sqlite_error'] = str(_e)
            else:
                return jsonify({"status": "error", "error": f"provider {provider_id} not supported for scan"}), 400
            ended = time.time()
            duration = ended - started
            after = set(ds.get('checksum') for ds in app.extensions['scidk']['graph'].list_datasets())
            new_checksums = sorted(list(after - before))
            # Build by_ext
            by_ext = {}
            backend = (os.environ.get('SCIDK_GRAPH_BACKEND') or 'memory').strip().lower()
            if backend == 'neo4j':
                # derive from SQLite for the current scan
                try:
                    from .core import path_index_sqlite as pix
                    conn = pix.connect(); pix.init_db(conn)
                    cur = conn.cursor()
                    cur.execute("SELECT file_extension FROM files WHERE scan_id = ? AND type='file'", (scan_id,))
                    for (ext,) in cur.fetchall():
                        ext = ext or ''
                        by_ext[ext] = by_ext.get(ext, 0) + 1
                    conn.close()
                except Exception:
                    by_ext = {}
            else:
                ext_map = {}
                for ds in app.extensions['scidk']['graph'].list_datasets():
                    ext_map[ds.get('checksum')] = ds.get('extension') or ''
                for ch in new_checksums:
                    ext = ext_map.get(ch, '')
                    by_ext[ext] = by_ext.get(ext, 0) + 1
            # For non-recursive local scans, include immediate subfolders for later commit/merge
            if provider_id in ('local_fs', 'mounted_fs'):
                try:
                    if not recursive:
                        base = Path(path)
                        for child in base.iterdir():
                            if child.is_dir():
                                parent = str(child.parent)
                                folders.append({
                                    'path': str(child.resolve()),
                                    'name': child.name,
                                    'parent': parent,
                                    'parent_name': Path(parent).name if parent else '',
                                })
                except Exception:
                    pass
            # Provider metadata for scan/session records
            provs = app.extensions['scidk'].get('providers')
            prov = provs.get(provider_id) if provs else None
            root_label = None
            try:
                if prov:
                    root_label = Path(root_id).name or str(root_id)
            except Exception:
                root_label = None
            # Host/provider tagging
            host_type = provider_id
            host_id = None
            try:
                if provider_id == 'rclone':
                    host_id = f"rclone:{(root_id or '').rstrip(':')}"
                elif provider_id == 'local_fs':
                    import socket as _sock
                    host_id = f"local:{_sock.gethostname()}"
                elif provider_id == 'mounted_fs':
                    host_id = f"mounted:{root_id}"
            except Exception:
                host_id = f"{provider_id}:{root_id}" if root_id else provider_id
            scan = {
                'id': scan_id,
                'path': str(path),
                'recursive': bool(recursive),
                'started': started,
                'ended': ended,
                'duration_sec': duration,
                'file_count': int(count),
                'folder_count': len(folders),
                'checksums': new_checksums,
                'folders': folders,
                'by_ext': by_ext,
                'source': getattr(fs, 'last_scan_source', 'python') if provider_id in ('local_fs','mounted_fs') else f"provider:{provider_id}",
                'errors': [],
                'committed': False,
                'committed_at': None,
                'provider_id': provider_id,
                'host_type': host_type,
                'host_id': host_id,
                'root_id': root_id,
                'root_label': root_label,
                'scan_source': f"provider:{provider_id}",
                'ingested_rows': int(ingested),
                'config_json': {
                    'interpreters': {
                        'effective_enabled': sorted(list(app.extensions['scidk'].get('interpreters', {}).get('effective_enabled', []))),
                        'source': app.extensions['scidk'].get('interpreters', {}).get('source', 'default'),
                    }
                },
            }
            scans = app.extensions['scidk'].setdefault('scans', {})
            scans[scan_id] = scan
            # Clear cached fs index for this scan so next request rebuilds with fresh data
            try:
                app.extensions['scidk'].setdefault('scan_fs', {}).pop(scan_id, None)
            except Exception:
                pass
            # Save telemetry on app
            telem = app.extensions['scidk'].setdefault('telemetry', {})
            telem['last_scan'] = {
                'path': str(path),
                'recursive': bool(recursive),
                'scanned': int(count),
                'started': started,
                'ended': ended,
                'duration_sec': duration,
                'source': getattr(fs, 'last_scan_source', 'python') if provider_id in ('local_fs','mounted_fs') else f"provider:{provider_id}",
                'provider_id': provider_id,
                'root_id': root_id,
                'files_skipped': int(files_skipped),
                'files_hashed': int(files_hashed),
            }
            # Track scanned directories (in-session registry)
            dirs = app.extensions['scidk'].setdefault('directories', {})
            drec = dirs.setdefault(str(path), {
                'path': str(path),
                'recursive': bool(recursive),
                'scanned': 0,
                'last_scanned': 0,
                'scan_ids': [],
                'source': getattr(fs, 'last_scan_source', 'python') if provider_id in ('local_fs','mounted_fs') else f"provider:{provider_id}",
                'provider_id': provider_id,
                'root_id': root_id,
                'root_label': root_label,
            })
            drec.update({
                'recursive': bool(recursive),
                'scanned': int(count),
                'last_scanned': ended,
                'source': getattr(fs, 'last_scan_source', 'python') if provider_id in ('local_fs','mounted_fs') else f"provider:{provider_id}",
                'provider_id': provider_id,
                'root_id': root_id,
                'root_label': root_label,
            })
            drec.setdefault('scan_ids', []).append(scan_id)
            return jsonify({"status": "ok", "scan_id": scan_id, "scanned": count, "folder_count": len(folders), "ingested_rows": int(ingested), "duration_sec": duration, "path": str(path), "recursive": bool(recursive), "provider_id": provider_id}), 200
        except Exception as e:
            return jsonify({"status": "error", "error": str(e)}), 400

    @api.post('/tasks')
    def api_tasks_create():
        """Create a background task. Supports type=scan and type=commit."""
        data = request.get_json(force=True, silent=True) or {}
        ttype = (data.get('type') or 'scan').strip().lower()
        import time, hashlib, threading
        started = time.time()

        # Enforce max concurrent tasks (running)
        try:
            max_tasks = int(os.environ.get('SCIDK_MAX_BG_TASKS', '2'))
        except Exception:
            max_tasks = 2
        running = sum(1 for t in app.extensions['scidk'].get('tasks', {}).values() if t.get('status') == 'running')
        if running >= max_tasks:
            return jsonify({'error': 'too many tasks running', 'code': 'max_tasks', 'max': max_tasks}), 429

        if ttype == 'scan':
            provider_id = (data.get('provider_id') or 'local_fs').strip() or 'local_fs'
            root_id = (data.get('root_id') or ('/' if provider_id != 'rclone' else 'remote:')).strip()
            path = data.get('path') or (root_id if provider_id != 'local_fs' else os.getcwd())
            recursive = bool(data.get('recursive', True))
            # Normalize rclone path to full remote target if needed
            if provider_id == 'rclone':
                try:
                    from .core.path_utils import parse_remote_path, join_remote_path
                    info = parse_remote_path(path or '')
                    if not bool(info.get('is_remote')):
                        path = join_remote_path(root_id, (path or '').lstrip('/'))
                except Exception:
                    pass
            tid_src = f"scan|{provider_id}|{path}|{started}"
            task_id = hashlib.sha1(tid_src.encode()).hexdigest()[:12]
            task = {
                'id': task_id,
                'type': 'scan',
                'status': 'running',
                'path': str(path),
                'recursive': bool(recursive),
                'started': started,
                'ended': None,
                'total': 0,
                'processed': 0,
                'progress': 0.0,
                'scan_id': None,
                'error': None,
                'cancel_requested': False,
            }
            app.extensions['scidk'].setdefault('tasks', {})[task_id] = task

            def _worker():
                try:
                    import hashlib as _h
                    from .core import path_index_sqlite as pix
                    scans = app.extensions['scidk'].setdefault('scans', {})
                    # Pre snapshot for in-memory dataset delta
                    before = set(ds.get('checksum') for ds in app.extensions['scidk']['graph'].list_datasets())
                    started_ts = time.time()
                    scan_id = _h.sha1(f"{path}|{started_ts}".encode()).hexdigest()[:12]
                    file_count = 0
                    folder_count = 0
                    ingested = 0
                    folders_meta = []

                    if provider_id in ('local_fs', 'mounted_fs'):
                        base = Path(path)
                        # Estimate total: Python traversal
                        files_list = [p for p in fs._iter_files_python(base, recursive=recursive)]
                        task['total'] = len(files_list)
                        # Build rows like api_scan
                        items_files = []
                        items_dirs = set()
                        if recursive:
                            for p in base.rglob('*'):
                                if task.get('cancel_requested'):
                                    task['status'] = 'canceled'; task['ended'] = time.time(); return
                                try:
                                    if p.is_dir():
                                        items_dirs.add(p)
                                    else:
                                        items_files.append(p)
                                        parent = p.parent
                                        while parent and parent != parent.parent and str(parent).startswith(str(base)):
                                            items_dirs.add(parent)
                                            if parent == base:
                                                break
                                            parent = parent.parent
                                except Exception:
                                    continue
                            items_dirs.add(base)
                        else:
                            try:
                                for p in base.iterdir():
                                    if p.is_dir(): items_dirs.add(p)
                                    else: items_files.append(p)
                            except Exception:
                                pass
                            items_dirs.add(base)
                        # Map to rows
                        def _row_from_local(pth: Path, typ: str) -> tuple:
                            full = str(pth.resolve())
                            parent = str(pth.parent.resolve()) if pth != pth.parent else ''
                            name = pth.name or full
                            depth = 0 if pth == base else max(0, len(str(pth.resolve()).rstrip('/').split('/')) - len(str(base.resolve()).rstrip('/').split('/')))
                            size = 0; mtime = None; ext = ''; mime = None
                            if typ == 'file':
                                try:
                                    st = pth.stat(); size = int(st.st_size); mtime = float(st.st_mtime)
                                except Exception:
                                    size = 0; mtime = None
                                ext = pth.suffix.lower()
                            remote = f"local:{os.uname().nodename}" if provider_id == 'local_fs' else f"mounted:{root_id}"
                            return (full, parent, name, depth, typ, size, mtime, ext, mime, None, None, remote, scan_id, None)
                        rows = []
                        for d in sorted(items_dirs, key=lambda x: str(x)):
                            rows.append(_row_from_local(d, 'folder'))
                        for fpath in items_files:
                            rows.append(_row_from_local(fpath, 'file'))
                        # dedupe
                        try:
                            seen = set(); uniq = []
                            for r in rows:
                                key = (r[0], r[4])
                                if key in seen: continue
                                seen.add(key); uniq.append(r)
                            rows = uniq
                        except Exception:
                            pass
                        ingested = pix.batch_insert_files(rows)
                        # In-memory datasets and progress
                        processed = 0
                        for fpath in items_files:
                            if task.get('cancel_requested'):
                                task['status'] = 'canceled'; task['ended'] = time.time(); return
                            try:
                                ds = fs.create_dataset_node(fpath)
                                app.extensions['scidk']['graph'].upsert_dataset(ds)
                            except Exception:
                                pass
                            processed += 1; task['processed'] = processed
                            if task['total']:
                                task['progress'] = processed / task['total']
                        file_count = len(items_files)
                        # Folders meta
                        for d in items_dirs:
                            try:
                                parent = str(d.parent.resolve()) if d != d.parent else ''
                                folders_meta.append({'path': str(d.resolve()), 'name': d.name, 'parent': parent, 'parent_name': Path(parent).name if parent else ''})
                            except Exception:
                                continue
                        folder_count = len(items_dirs)

                    elif provider_id == 'rclone':
                        provs = app.extensions['scidk'].get('providers')
                        prov = provs.get('rclone') if provs else None
                        if not prov:
                            raise RuntimeError('rclone provider not available')
                        # Prefer fast_list for recursive unless specified
                        fast_list = True if recursive else False
                        try:
                            items = prov.list_files(path, recursive=recursive, fast_list=fast_list)  # type: ignore[attr-defined]
                        except Exception as ee:
                            raise RuntimeError(str(ee))
                        rows = []
                        seen_rows = set()
                        seen_folders = set()
                        def _add_folder(full_path: str, name: str, parent: str):
                            nonlocal folders_meta
                            if full_path in seen_folders: return
                            seen_folders.add(full_path)
                            try:
                                from .core.path_utils import parse_remote_path
                                info_par = parse_remote_path(parent)
                                if info_par.get('is_remote'):
                                    parts = info_par.get('parts') or []
                                    parent_name = (info_par.get('remote_name') or '') if not parts else parts[-1]
                                else:
                                    parent_name = Path(parent).name if parent else ''
                            except Exception:
                                parent_name = ''
                            folders_meta.append({'path': full_path, 'name': name, 'parent': parent, 'parent_name': parent_name})
                        from .core.path_utils import join_remote_path, parent_remote_path
                        for it in (items or []):
                            name = it.get('Name') or it.get('Path') or ''
                            if it.get('IsDir'):
                                if name:
                                    full = join_remote_path(path, name)
                                    parent = parent_remote_path(full)
                                    _add_folder(full, name, parent)
                                # rclone folder row
                                rrow = pix.map_rclone_item_to_row(it, path, scan_id)
                                key = (rrow[0], rrow[4])
                                if key not in seen_rows:
                                    seen_rows.add(key)
                                    rows.append(rrow)
                                continue
                            # rclone file row
                            rrow = pix.map_rclone_item_to_row(it, path, scan_id)
                            key = (rrow[0], rrow[4])
                            if key not in seen_rows:
                                seen_rows.add(key)
                                rows.append(rrow)
                            if recursive and name:
                                parts = [p for p in (name.split('/') if isinstance(name, str) else []) if p]
                                cur = ''
                                for i in range(len(parts)-1):
                                    cur = parts[i] if i == 0 else (cur + '/' + parts[i])
                                    full = join_remote_path(path, cur)
                                    parent = parent_remote_path(full)
                                    _add_folder(full, parts[i], parent)
                            # In-memory dataset for file
                            try:
                                size = int(it.get('Size') or 0)
                                full = join_remote_path(path, name)
                                ds = fs.create_dataset_remote(full, size_bytes=size, modified_ts=0.0, mime=None)
                                app.extensions['scidk']['graph'].upsert_dataset(ds)
                            except Exception:
                                pass
                            file_count += 1
                            task['processed'] = file_count
                        folder_count = len(seen_folders)
                        ingested = pix.batch_insert_files(rows)
                    else:
                        raise RuntimeError(f"provider {provider_id} not supported for background scan")

                    # Build scan record
                    ended = time.time()
                    after = set(ds.get('checksum') for ds in app.extensions['scidk']['graph'].list_datasets())
                    new_checksums = sorted(list(after - before))
                    by_ext = {}
                    ext_map = {ds.get('checksum'): ds.get('extension') or '' for ds in app.extensions['scidk']['graph'].list_datasets()}
                    for ch in new_checksums:
                        ext = ext_map.get(ch, ''); by_ext[ext] = by_ext.get(ext, 0) + 1
                    # Host/provider tagging
                    host_type = provider_id
                    host_id = None
                    try:
                        if provider_id == 'rclone':
                            host_id = f"rclone:{(root_id or '').rstrip(':')}"
                        elif provider_id == 'local_fs':
                            import socket as _sock
                            host_id = f"local:{_sock.gethostname()}"
                        elif provider_id == 'mounted_fs':
                            host_id = f"mounted:{root_id}"
                    except Exception:
                        host_id = f"{provider_id}:{root_id}" if root_id else provider_id
                    scan = {
                        'id': scan_id,
                        'path': str(path),
                        'recursive': bool(recursive),
                        'started': started_ts,
                        'ended': ended,
                        'duration_sec': ended - started_ts,
                        'file_count': int(file_count),
                        'folder_count': int(folder_count),
                        'checksums': new_checksums,
                        'folders': folders_meta,
                        'by_ext': by_ext,
                        'source': getattr(fs, 'last_scan_source', 'python') if provider_id in ('local_fs','mounted_fs') else f"provider:{provider_id}",
                        'errors': [],
                        'committed': False,
                        'committed_at': None,
                        'provider_id': provider_id,
                        'host_type': host_type,
                        'host_id': host_id,
                        'root_id': root_id,
                        'root_label': Path(root_id).name if root_id else None,
                        'scan_source': f"provider:{provider_id}",
                        'ingested_rows': int(ingested),
                        'config_json': {
                            'interpreters': {
                                'effective_enabled': sorted(list(app.extensions['scidk'].get('interpreters', {}).get('effective_enabled', []))),
                                'source': app.extensions['scidk'].get('interpreters', {}).get('source', 'default'),
                            }
                        },
                    }
                    scans[scan_id] = scan
                    # Telemetry and directories
                    app.extensions['scidk'].setdefault('telemetry', {})['last_scan'] = {
                        'path': str(path), 'recursive': bool(recursive), 'scanned': int(file_count),
                        'started': started_ts, 'ended': ended, 'duration_sec': ended - started_ts,
                        'source': scan['source'], 'provider_id': provider_id, 'root_id': root_id,
                    }
                    dirs = app.extensions['scidk'].setdefault('directories', {})
                    drec = dirs.setdefault(str(path), {'path': str(path), 'recursive': bool(recursive), 'scanned': 0, 'last_scanned': 0, 'scan_ids': [], 'source': scan['source'], 'provider_id': provider_id, 'root_id': root_id, 'root_label': scan.get('root_label')})
                    drec.update({'recursive': bool(recursive), 'scanned': int(file_count), 'last_scanned': ended, 'source': scan['source'], 'provider_id': provider_id, 'root_id': root_id, 'root_label': scan.get('root_label')})
                    drec.setdefault('scan_ids', []).append(scan_id)

                    # Complete task
                    task['ended'] = ended
                    task['status'] = 'completed'
                    task['scan_id'] = scan_id
                    task['progress'] = 1.0
                except Exception as e:
                    import time as _t
                    task['ended'] = _t.time()
                    task['status'] = 'error'
                    task['error'] = str(e)
            threading.Thread(target=_worker, daemon=True).start()
            return jsonify({'task_id': task_id, 'status': 'running'}), 202

        elif ttype == 'commit':
            scan_id = (data.get('scan_id') or '').strip()
            scans = app.extensions['scidk'].setdefault('scans', {})
            s = scans.get(scan_id)
            if not s:
                return jsonify({'error': 'scan not found'}), 404
            checksums = s.get('checksums') or []
            total = len(checksums)
            tid_src = f"commit|{scan_id}|{started}"
            task_id = hashlib.sha1(tid_src.encode()).hexdigest()[:12]
            task = {
                'id': task_id,
                'type': 'commit',
                'status': 'running',
                'scan_id': scan_id,
                'path': s.get('path'),
                'started': started,
                'ended': None,
                # include one extra step for the Neo4j write phase so progress doesn't hit 100% before completion
                'total': total + 1,
                'processed': 0,
                'progress': 0.0,
                'neo4j_attempted': False,
                'neo4j_written': 0,
                'neo4j_error': None,
                'error': None,
                'cancel_requested': False,
            }
            app.extensions['scidk'].setdefault('tasks', {})[task_id] = task

            def _worker_commit():
                try:
                    if task.get('cancel_requested'):
                        task['status'] = 'canceled'
                        task['ended'] = time.time()
                        return
                    g = app.extensions['scidk']['graph']
                    # In-memory commit first (idempotent)
                    g.commit_scan(s)
                    s['committed'] = True
                    s['committed_at'] = time.time()
                    # Build rows once using shared builder when index mode is enabled
                    use_index = (os.environ.get('SCIDK_COMMIT_FROM_INDEX') or '').strip().lower() in ('1','true','yes','y','on')
                    if use_index:
                        from .core.commit_rows_from_index import build_rows_for_scan_from_index
                        rows, folder_rows = build_rows_for_scan_from_index(scan_id, s, include_hierarchy=True)
                    else:
                        ds_map = getattr(g, 'datasets', {})
                        rows, folder_rows = build_commit_rows(s, ds_map)
                    # Update progress for the file-processing phase
                    task['processed'] = total
                    if total:
                        task['progress'] = total / (task.get('total') or (total + 1))
                    # Allow cancel before Neo4j step
                    if task.get('cancel_requested'):
                        task['status'] = 'canceled'
                        task['ended'] = time.time()
                        return
                    # Neo4j write if configured via helper
                    uri, user, pwd, database, auth_mode = _get_neo4j_params()
                    def _on_prog(e, p):
                        try:
                            app.logger.info(f"neo4j {e}: {p}")
                        except Exception:
                            pass
                    if app.config.get('TESTING'):
                        result = commit_to_neo4j(rows, folder_rows, s, (uri, user, pwd, database, auth_mode))
                    else:
                        result = commit_to_neo4j_batched(
                            rows=rows,
                            folder_rows=folder_rows,
                            scan=s,
                            neo4j_params=(uri, user, pwd, database, auth_mode),
                            file_batch_size=int(os.environ.get('SCIDK_NEO4J_FILE_BATCH') or 5000),
                            folder_batch_size=int(os.environ.get('SCIDK_NEO4J_FOLDER_BATCH') or 5000),
                            max_retries=2,
                            on_progress=_on_prog
                        )
                    if result['attempted']:
                        task['neo4j_attempted'] = True
                    if result['error']:
                        task['neo4j_error'] = result['error']
                    task['neo4j_written'] = int(result.get('written_files', 0)) + int(result.get('written_folders', 0))
                    # Include DB verification results if available
                    if 'db_verified' in result:
                        task['neo4j_db_verified'] = bool(result.get('db_verified'))
                        task['neo4j_db_files'] = int(result.get('db_files') or 0)
                        task['neo4j_db_folders'] = int(result.get('db_folders') or 0)
                        if task['neo4j_attempted'] and not task['neo4j_db_verified'] and not task.get('neo4j_error'):
                            task['neo4j_error'] = 'Post-commit verification found 0 SCANNED_IN edges for this scan. Check Neo4j credentials/database or permissions.'
                    # Done
                    # mark final step (Neo4j write) as processed so progress reaches 100% only at the end
                    task['processed'] = task.get('total') or task.get('processed')
                    task['ended'] = time.time()
                    task['status'] = 'completed'
                    task['progress'] = 1.0
                except Exception as e:
                    task['ended'] = time.time()
                    task['status'] = 'error'
                    task['error'] = str(e)
            threading.Thread(target=_worker_commit, daemon=True).start()
            return jsonify({'task_id': task_id, 'status': 'running'}), 202

        else:
            return jsonify({"error": "unsupported task type"}), 400

    @api.get('/tasks')
    def api_tasks_list():
        tasks = list(app.extensions['scidk'].get('tasks', {}).values())
        # sort newest first
        tasks.sort(key=lambda t: t.get('started') or 0, reverse=True)
        return jsonify(tasks), 200

    @api.get('/tasks/<task_id>')
    def api_tasks_detail(task_id):
        task = app.extensions['scidk'].get('tasks', {}).get(task_id)
        if not task:
            return jsonify({"error": "not found"}), 404
        return jsonify(task), 200

    @api.post('/tasks/<task_id>/cancel')
    def api_tasks_cancel(task_id):
        tasks = app.extensions['scidk'].setdefault('tasks', {})
        task = tasks.get(task_id)
        if not task:
            return jsonify({'error': 'not found'}), 404
        # only running tasks can be canceled
        if task.get('status') != 'running':
            return jsonify({'status': task.get('status'), 'message': 'task not running'}), 400
        task['cancel_requested'] = True
        return jsonify({'status': 'canceling'}), 202

    @api.get('/datasets')
    def api_datasets():
        items = graph.list_datasets()
        return jsonify(items)

    @api.get('/datasets/<dataset_id>')
    def api_dataset(dataset_id):
        item = graph.get_dataset(dataset_id)
        if not item:
            return jsonify({"error": "not found"}), 404
        return jsonify(item)

    @api.post('/interpret')
    def api_interpret():
        data = request.get_json(force=True, silent=True) or {}
        dataset_id = data.get('dataset_id')
        interpreter_id = data.get('interpreter_id')
        if not dataset_id:
            return jsonify({"status": "error", "error": "dataset_id required"}), 400
        ds = graph.get_dataset(dataset_id)
        if not ds:
            return jsonify({"status": "error", "error": "dataset not found"}), 404
        file_path = Path(ds['path'])
        if interpreter_id:
            interp = registry.get_by_id(interpreter_id)
            if not interp:
                return jsonify({"status": "error", "error": "interpreter not found"}), 404
            interps = [interp]
        else:
            interps = registry.select_for_dataset(ds)
            if not interps:
                return jsonify({"status": "error", "error": "no interpreters available"}), 400
        results = []
        for interp in interps:
            try:
                _t0 = time.time()
                result = interp.interpret(file_path)
                _t1 = time.time()
                graph.add_interpretation(ds['checksum'], interp.id, {
                    'status': result.get('status', 'success'),
                    'data': result.get('data', result),
                    'interpreter_version': getattr(interp, 'version', '0.0.1'),
                })
                # Record success
                try:
                    registry.record_usage(interp.id, success=True, execution_time_ms=int((_t1 - _t0)*1000))
                except Exception:
                    pass
                results.append({'interpreter_id': interp.id, 'status': 'ok'})
            except Exception as e:
                try:
                    registry.record_usage(interp.id, success=False, execution_time_ms=0)
                except Exception:
                    pass
                graph.add_interpretation(ds['checksum'], interp.id, {
                    'status': 'error',
                    'data': {'error': str(e)},
                    'interpreter_version': getattr(interp, 'version', '0.0.1'),
                })
                results.append({'interpreter_id': interp.id, 'status': 'error', 'error': str(e)})
        return jsonify({"status": "ok", "results": results}), 200

    @api.post('/chat')
    def api_chat():
        data = request.get_json(force=True, silent=True) or {}
        message = (data.get('message') or '').strip()
        if not message:
            return jsonify({"status": "error", "error": "message required"}), 400
        store = app.extensions['scidk'].setdefault('chat', {"history": []})
        # Simple echo bot with count
        reply = f"Echo: {message}"
        entry_user = {"role": "user", "content": message}
        entry_assistant = {"role": "assistant", "content": reply}
        store['history'].append(entry_user)
        store['history'].append(entry_assistant)
        return jsonify({"status": "ok", "reply": reply, "history": store['history']}), 200

    @api.get('/search')
    def api_search():
        q = (request.args.get('q') or '').strip()
        if not q:
            return jsonify([]), 200
        q_lower = q.lower()
        results = []
        for ds in graph.list_datasets():
            matched_on = []
            # Match filename
            if q_lower in (ds.get('filename') or '').lower() or q_lower in (ds.get('path') or '').lower():
                matched_on.append('filename')
            # Match interpreter ids present
            interps = (ds.get('interpretations') or {})
            for interp_id in interps.keys():
                if q_lower in interp_id.lower():
                    if 'interpreter_id' not in matched_on:
                        matched_on.append('interpreter_id')
            if matched_on:
                results.append({
                    'id': ds.get('id'),
                    'path': ds.get('path'),
                    'filename': ds.get('filename'),
                    'extension': ds.get('extension'),
                    'matched_on': matched_on,
                })
        # Simple ordering: filename matches first, then interpreter_id
        def score(r):
            return (0 if 'filename' in r['matched_on'] else 1, r['filename'] or '')
        results.sort(key=score)
        return jsonify(results), 200

    @api.get('/interpreters')
<<<<<<< HEAD
    def api_interpreters():
        # List interpreter registry metadata
        reg = app.extensions['scidk']['registry']
        # Build mapping ext -> interpreter ids
        ext_map = {}
        for ext, interps in reg.by_extension.items():
            ext_map[ext] = [getattr(i, 'id', 'unknown') for i in interps]
        # Compose interpreter-centric view
        items = []
        for iid, interp in reg.by_id.items():
            # collect globs/extensions this interpreter is registered for
            globs = sorted([ext for ext, ids in ext_map.items() if iid in ids])
=======
    def api_interpreters_list():
        reg = app.extensions['scidk']['registry']
        items = []
        for iid, interp in reg.by_id.items():
>>>>>>> 8f5b3a96
            items.append({
                'id': iid,
                'name': getattr(interp, 'name', iid),
                'version': getattr(interp, 'version', '0.0.1'),
<<<<<<< HEAD
                'globs': globs,
                'default_enabled': bool(getattr(interp, 'default_enabled', getattr(reg, 'default_enabled', True))),
                'cost': getattr(interp, 'cost', None),
            })
        # Support future effective view toggle
        view = (request.args.get('view') or '').strip().lower()
        if view == 'effective':
            interp_state = app.extensions['scidk'].get('interpreters', {})
            eff = set(interp_state.get('effective_enabled') or [])
            src = interp_state.get('source') or 'default'
            for it in items:
                it['enabled'] = (it['id'] in eff)
                it['source'] = src
        return jsonify(items), 200

=======
                'extensions': [ext for ext, arr in reg.by_extension.items() if any(getattr(i, 'id', None) == iid for i in arr)],
                'enabled': reg._is_enabled(iid),
                'runtime': getattr(interp, 'runtime', 'python'),
                'last_used': reg.get_last_used(iid),
                'success_rate': reg.get_success_rate(iid),
            })
        return jsonify(items), 200

    @api.post('/interpreters/<interpreter_id>/toggle')
    def api_interpreters_toggle(interpreter_id):
        reg = app.extensions['scidk']['registry']
        data = request.get_json(force=True, silent=True) or {}
        enabled = bool(data.get('enabled', True))
        if enabled:
            reg.enable_interpreter(interpreter_id)
        else:
            reg.disable_interpreter(interpreter_id)
        # Persist if settings available
        try:
            settings = app.extensions['scidk'].get('settings')
            if settings is not None:
                settings.save_enabled_interpreters(reg.enabled_interpreters)
        except Exception:
            pass
        return jsonify({'status': 'updated', 'enabled': enabled}), 200

>>>>>>> 8f5b3a96
    @api.get('/providers')
    def api_providers():
        provs = app.extensions['scidk']['providers']
        out = []
        for d in provs.list():
            out.append({
                'id': d.id,
                'display_name': d.display_name,
                'capabilities': d.capabilities,
                'auth': d.auth,
            })
        return jsonify(out), 200

    @api.get('/provider_roots')
    def api_provider_roots():
        prov_id = (request.args.get('provider_id') or 'local_fs').strip() or 'local_fs'
        try:
            provs = app.extensions['scidk']['providers']
            prov = provs.get(prov_id)
            if not prov:
                return jsonify({'error': 'provider not available'}), 400
            roots = prov.list_roots()
            return jsonify([{'id': r.id, 'name': r.name, 'path': r.path} for r in roots]), 200
        except Exception as e:
            return jsonify({'error': str(e)}), 500

    @api.get('/browse')
    def api_browse():
        prov_id = (request.args.get('provider_id') or 'local_fs').strip() or 'local_fs'
        root_id = (request.args.get('root_id') or '/').strip() or '/'
        path_q = (request.args.get('path') or '').strip()
        _t0 = _time.time()
        try:
            provs = app.extensions['scidk']['providers']
            prov = provs.get(prov_id)
            if not prov:
                return jsonify({'error': 'provider not available', 'code': 'provider_not_available'}), 400
            # If path empty, default to root_id
            # Parse rclone browse options
            opts = {}
            if prov_id == 'rclone':
                rec_s = (request.args.get('recursive') or '').strip().lower()
                fast_s = (request.args.get('fast_list') or '').strip().lower()
                depth_s = (request.args.get('max_depth') or '').strip()
                opts['recursive'] = (rec_s in ('1','true','yes','on'))
                opts['fast_list'] = (fast_s in ('1','true','yes','on'))
                try:
                    opts['max_depth'] = int(depth_s) if depth_s else 1
                except Exception:
                    opts['max_depth'] = 1
            listing = prov.list(root_id=root_id, path=path_q or root_id, **opts)
            # Bubble provider-level errors clearly
            if isinstance(listing, dict) and listing.get('error'):
                return jsonify({'error': listing.get('error'), 'code': 'browse_failed'}), 400
            # Augment with provider badge and convenience fields
            for e in listing.get('entries', []):
                e['provider_id'] = prov_id
            try:
                from .services.metrics import record_latency
                record_latency(app, 'browse', _time.time() - _t0)
            except Exception:
                pass
            return jsonify(listing), 200
        except Exception as e:
            try:
                from .services.metrics import record_latency
                record_latency(app, 'browse', _time.time() - _t0)
            except Exception:
                pass
            return jsonify({'error': str(e), 'code': 'browse_exception'}), 500

    @api.get('/directories')
    def api_directories():
        dirs = app.extensions['scidk'].get('directories', {})
        # Return stable order: most recently scanned first
        values = list(dirs.values())
        values.sort(key=lambda d: d.get('last_scanned') or 0, reverse=True)
        return jsonify(values), 200

    # -----------------------------
    # Rclone Mount Manager (flagged)
    # -----------------------------
    if _feature_rclone_mounts():
        import time, subprocess, shutil, json as _json

        def _mounts_dir() -> Path:
            d = Path(app.root_path).parent / 'data' / 'mounts'
            d.mkdir(parents=True, exist_ok=True)
            return d

        def _sanitize_name(name: str) -> str:
            safe = ''.join([c for c in (name or '') if c.isalnum() or c in ('-', '_')]).strip()
            return safe[:64] if safe else ''

        def _listremotes() -> list:
            try:
                provs = app.extensions['scidk']['providers']
                rp = provs.get('rclone') if provs else None
                roots = rp.list_roots() if rp else []
                return [r.id for r in roots]
            except Exception:
                return []

        def _rclone_exe() -> Optional[str]:
            return shutil.which('rclone')

        @api.get('/rclone/mounts')
        def api_rclone_mounts_list():
            mounts = app.extensions['scidk'].setdefault('rclone_mounts', {})
            out = []
            for mid, m in list(mounts.items()):
                proc = m.get('process')
                alive = (proc is not None) and (proc.poll() is None)
                status = 'running' if alive else ('exited' if proc is not None else 'unknown')
                exit_code = None if alive else (proc.returncode if proc is not None else None)
                out.append({
                    'id': m.get('id'),
                    'name': m.get('name'),
                    'remote': m.get('remote'),
                    'subpath': m.get('subpath'),
                    'path': m.get('path'),
                    'read_only': m.get('read_only'),
                    'started_at': m.get('started_at'),
                    'status': status,
                    'exit_code': exit_code,
                    'log_file': m.get('log_file'),
                })
            return jsonify(out), 200

        @api.post('/rclone/mounts')
        def api_rclone_mounts_create():
            if not _rclone_exe():
                return jsonify({'error': 'rclone not installed'}), 400
            try:
                body = request.get_json(silent=True) or {}
                remote = str(body.get('remote') or '').strip()
                subpath = str(body.get('subpath') or '').strip().lstrip('/')
                name = _sanitize_name(str(body.get('name') or ''))
                read_only = bool(body.get('read_only', True))
                if not remote:
                    return jsonify({'error': 'remote required'}), 400
                if not remote.endswith(':'):
                    remote = remote + ':'
                if not name:
                    return jsonify({'error': 'name required'}), 400
                # Safety: restrict mountpoint and validate remote exists
                remotes = _listremotes()
                if remote not in remotes:
                    return jsonify({'error': f'remote not configured: {remote}'}), 400
                mdir = _mounts_dir()
                mpath = mdir / name
                try:
                    mpath.mkdir(parents=True, exist_ok=True)
                except Exception as e:
                    return jsonify({'error': f'failed to create mount dir: {e}'}), 500
                target = remote + (subpath if subpath else '')
                log_file = mdir / f"{name}.log"
                # Build rclone command
                args = [
                    _rclone_exe(), 'mount', target, str(mpath),
                    '--dir-cache-time', '60m',
                    '--poll-interval', '30s',
                    '--vfs-cache-mode', 'minimal',
                    '--log-format', 'DATE,TIME,LEVEL',
                    '--log-level', 'INFO',
                    '--log-file', str(log_file),
                ]
                if read_only:
                    args.append('--read-only')
                # Launch subprocess detached from terminal; logs go to file
                try:
                    fnull = open(os.devnull, 'wb')
                    proc = subprocess.Popen(args, stdout=fnull, stderr=fnull)
                except Exception as e:
                    return jsonify({'error': f'failed to start rclone: {e}'}), 500
                rec = {
                    'id': name,
                    'name': name,
                    'remote': remote,
                    'subpath': subpath,
                    'path': str(mpath),
                    'read_only': bool(read_only),
                    'started_at': time.time(),
                    'process': proc,
                    'pid': proc.pid if proc else None,
                    'log_file': str(log_file),
                }
                mounts = app.extensions['scidk'].setdefault('rclone_mounts', {})
                mounts[name] = rec
                return jsonify({'id': name, 'path': str(mpath)}), 201
            except Exception as e:
                return jsonify({'error': str(e)}), 500

        @api.delete('/rclone/mounts/<mid>')
        def api_rclone_mounts_delete(mid):
            mounts = app.extensions['scidk'].setdefault('rclone_mounts', {})
            m = mounts.get(mid)
            if not m:
                return jsonify({'error': 'not found'}), 404
            proc = m.get('process')
            mpath = m.get('path')
            try:
                if proc and (proc.poll() is None):
                    proc.terminate()
                    try:
                        proc.wait(timeout=5)
                    except Exception:
                        proc.kill()
                # Best-effort unmount
                try:
                    subprocess.run(['fusermount', '-u', mpath], check=False)
                except Exception:
                    pass
                try:
                    subprocess.run(['umount', mpath], check=False)
                except Exception:
                    pass
            except Exception:
                pass
            mounts.pop(mid, None)
            return jsonify({'ok': True}), 200

        @api.get('/rclone/mounts/<mid>/logs')
        def api_rclone_mounts_logs(mid):
            mounts = app.extensions['scidk'].setdefault('rclone_mounts', {})
            m = mounts.get(mid)
            if not m:
                return jsonify({'error': 'not found'}), 404
            tail_n = int(request.args.get('tail') or 200)
            path = m.get('log_file')
            lines = []
            try:
                with open(path, 'r', encoding='utf-8', errors='ignore') as fh:
                    lines = fh.readlines()
            except Exception:
                lines = []
            if tail_n > 0 and len(lines) > tail_n:
                lines = lines[-tail_n:]
            return jsonify({'lines': [ln.rstrip('\n') for ln in lines]}), 200

        @api.get('/rclone/mounts/<mid>/health')
        def api_rclone_mounts_health(mid):
            mounts = app.extensions['scidk'].setdefault('rclone_mounts', {})
            m = mounts.get(mid)
            if not m:
                return jsonify({'ok': False, 'error': 'not found'}), 404
            proc = m.get('process')
            alive = (proc is not None) and (proc.poll() is None)
            path = m.get('path')
            listable = False
            try:
                p = Path(path)
                listable = p.exists() and p.is_dir() and (len(list(p.iterdir())) >= 0)
            except Exception:
                listable = False
            return jsonify({'ok': bool(alive and listable), 'alive': bool(alive), 'listable': bool(listable)}), 200

    @api.get('/fs/list')
    def api_fs_list():
        """List immediate children within a scanned base directory.
        Query params:
          - base (required): must equal a previously scanned directory path
          - path (optional): if provided, must resolve under base; otherwise list base
        Returns JSON with breadcrumb and items. Prevents path traversal outside base.
        """
        base = (request.args.get('base') or '').strip()
        rel_path = (request.args.get('path') or '').strip()
        if not base:
            return jsonify({"error": "missing base"}), 400
        dirs = app.extensions['scidk'].get('directories', {})
        if base not in dirs:
            return jsonify({"error": "unknown base (run a scan first)"}), 400
        try:
            base_p = Path(base).resolve()
            cur_p = Path(rel_path).resolve() if rel_path else base_p
            # Ensure cur_p is under base
            try:
                cur_p.relative_to(base_p)
            except Exception:
                cur_p = base_p
            if not cur_p.exists() or not cur_p.is_dir():
                return jsonify({"error": "path not a directory"}), 400
            # Build breadcrumb from base to cur
            breadcrumb = []
            # iterate ancestors from base to cur
            parts = []
            tmp = cur_p
            while True:
                parts.append(tmp)
                if tmp == base_p:
                    break
                tmp = tmp.parent
                if tmp == tmp.parent:  # reached filesystem root
                    break
            parts.reverse()
            for p in parts:
                try:
                    breadcrumb.append({"name": p.name or str(p), "path": str(p)})
                except Exception:
                    breadcrumb.append({"name": str(p), "path": str(p)})
            # Precompute scanned dataset paths
            scanned_paths = {}
            for d in app.extensions['scidk']['graph'].list_datasets():
                scanned_paths[d.get('path')] = d.get('id')
            # List items
            items = []
            for child in cur_p.iterdir():
                try:
                    st = child.stat()
                    is_dir = child.is_dir()
                    item = {
                        'name': child.name,
                        'path': str(child.resolve()),
                        'is_dir': bool(is_dir),
                        'size_bytes': 0 if is_dir else int(st.st_size),
                        'modified': float(st.st_mtime),
                        'ext': '' if is_dir else child.suffix.lower(),
                        'scanned': False,
                        'dataset_id': None,
                    }
                    if not is_dir:
                        dsid = scanned_paths.get(str(child.resolve()))
                        if dsid:
                            item['scanned'] = True
                            item['dataset_id'] = dsid
                    items.append(item)
                except Exception:
                    continue
            # Sort: directories first, then files by name
            items.sort(key=lambda x: (0 if x['is_dir'] else 1, x['name'].lower()))
            return jsonify({
                'base': str(base_p),
                'path': str(cur_p),
                'breadcrumb': breadcrumb,
                'items': items,
            }), 200
        except Exception as e:
            return jsonify({"error": str(e)}), 500

    @api.route('/scans', methods=['GET', 'POST'])
    def api_scans():
        # POST creates a new scan (alias of legacy /api/scan)
        if request.method == 'POST':
            return api_scan()
        # GET returns a lighter summary list of scans
        scans = list(app.extensions['scidk'].get('scans', {}).values())
        scans.sort(key=lambda s: s.get('ended') or s.get('started') or 0, reverse=True)
        summaries = [
            {
                'id': s.get('id'),
                'path': s.get('path'),
                'recursive': s.get('recursive'),
                'started': s.get('started'),
                'ended': s.get('ended'),
                'duration_sec': s.get('duration_sec'),
                'file_count': s.get('file_count'),
                'by_ext': s.get('by_ext', {}),
                'source': s.get('source'),
                'checksum_count': len(s.get('checksums') or []),
                'committed': bool(s.get('committed', False)),
                'committed_at': s.get('committed_at'),
            }
            for s in scans
        ]
        return jsonify(summaries), 200

    @api.get('/scans/<scan_id>')
    def api_scan_detail(scan_id):
        s = app.extensions['scidk'].get('scans', {}).get(scan_id)
        if not s:
            return jsonify({"error": "not found"}), 404
        return jsonify(s), 200

    @api.get('/index/search')
    def api_index_search():
        # Feature-flagged minimal search over the SQLite files table
        if not _ff_index:
            return jsonify({"error": "file index disabled"}), 404
        from .core import path_index_sqlite as pix
        q = (request.args.get('q') or '').strip()
        ext = (request.args.get('ext') or '').strip().lower() or None
        prefix = (request.args.get('prefix') or '').strip() or None
        scan_id = (request.args.get('scan_id') or '').strip() or None
        try:
            conn = pix.connect()
            pix.init_db(conn)
            cur = conn.cursor()
            clauses = []
            params = []
            if q:
                clauses.append('(name LIKE ? OR path LIKE ?)')
                like = f"%{q}%"
                params.extend([like, like])
            if ext:
                clauses.append('file_extension = ?')
                params.append(ext if ext.startswith('.') else ('.' + ext if ext else ext))
            if prefix:
                # Ensure trailing slash for folder-like prefixes unless remote root
                pfx = prefix if prefix.endswith(':') else (prefix.rstrip('/') + '/')
                clauses.append('path LIKE ?')
                params.append(f"{pfx}%")
            if scan_id:
                clauses.append('scan_id = ?')
                params.append(scan_id)
            where = (' WHERE ' + ' AND '.join(clauses)) if clauses else ''
            sql = f"SELECT path,name,size,file_extension,mime_type,scan_id FROM files{where} LIMIT 500"
            cur.execute(sql, params)
            rows = cur.fetchall()
            out = [
                {
                    'path': r[0],
                    'name': r[1],
                    'size': r[2],
                    'ext': r[3],
                    'mime': r[4],
                    'scan_id': r[5],
                } for r in rows
            ]
            conn.close()
            return jsonify({'results': out, 'count': len(out)}), 200
        except Exception as e:
            return jsonify({'error': str(e)}), 500

    @api.get('/index/duplicates')
    def api_index_duplicates():
        if not _ff_index:
            return jsonify({"error": "file index disabled"}), 404
        from .core import path_index_sqlite as pix
        method = (request.args.get('method') or 'size_name').strip()
        scan_id = (request.args.get('scan_id') or '').strip() or None
        try:
            conn = pix.connect()
            pix.init_db(conn)
            cur = conn.cursor()
            where = ''
            params = []
            if scan_id:
                where = ' WHERE scan_id = ?'
                params = [scan_id]
            out = []
            if method == 'hash':
                cur.execute(f"""
                    SELECT hash, COUNT(*) as n, GROUP_CONCAT(path)
                    FROM files{where} 
                    WHERE hash IS NOT NULL AND hash <> ''
                    GROUP BY hash HAVING n > 1
                    ORDER BY n DESC LIMIT 200
                """, params)
                for h, n, paths in cur.fetchall():
                    out.append({'hash': h, 'count': n, 'paths': (paths or '').split(',')})
            else:
                cur.execute(f"""
                    SELECT name, size, COUNT(*) as n, GROUP_CONCAT(path)
                    FROM files{where}
                    WHERE size > 0 AND name <> ''
                    GROUP BY name, size HAVING n > 1
                    ORDER BY n DESC, size DESC LIMIT 200
                """, params)
                for name, size, n, paths in cur.fetchall():
                    out.append({'name': name, 'size': size, 'count': n, 'paths': (paths or '').split(',')})
            conn.close()
            return jsonify({'duplicates': out, 'count': len(out), 'method': method}), 200
        except Exception as e:
            return jsonify({'error': str(e)}), 500

    # Lightweight status endpoint with progress counters
    @api.get('/scans/<scan_id>/status')
    def api_scan_status(scan_id):
        s = app.extensions['scidk'].get('scans', {}).get(scan_id)
        if not s:
            return jsonify({"error": "not found"}), 404
        # Derive simple status and counters
        started = s.get('started')
        ended = s.get('ended')
        status = 'complete' if ended else 'running'
        return jsonify({
            'id': s.get('id'),
            'status': status,
            'started': started,
            'ended': ended,
            'duration_sec': s.get('duration_sec'),
            'file_count': s.get('file_count'),
            'ingested_rows': s.get('ingested_rows', 0),
            'by_ext': s.get('by_ext', {}),
            'folder_count': s.get('folder_count'),
            'source': s.get('source'),
        }), 200

    @api.get('/scans/<scan_id>/fs')
    def api_scan_fs(scan_id):
        idx = _get_or_build_scan_index(scan_id)
        if not idx:
            return jsonify({'error': 'scan not found'}), 404
        from pathlib import Path as _P
        req_path = (request.args.get('path') or '').strip()
        folder_info = idx['folder_info']
        children_folders = idx['children_folders']
        children_files = idx['children_files']
        roots = idx['roots']
        # Virtual root listing when no path specified
        if not req_path:
            # Auto-enter the scan base folder for a stable, expected view
            s = app.extensions['scidk'].get('scans', {}).get(scan_id) or {}
            base_path = s.get('path') or ''
            if base_path:
                # Ensure base exists in folder_info for consistent naming
                try:
                    from .core.path_utils import parse_remote_path, parent_remote_path
                    binfo = parse_remote_path(base_path)
                    if base_path not in folder_info:
                        if binfo.get('is_remote'):
                            bname = (binfo.get('parts')[-1] if binfo.get('parts') else binfo.get('remote_name') or base_path)
                            bparent = parent_remote_path(base_path)
                        else:
                            _bp = _P(base_path)
                            bname = _bp.name or base_path
                            bparent = str(_bp.parent)
                        folder_info[base_path] = {'path': base_path, 'name': bname, 'parent': bparent}
                except Exception:
                    pass
                req_path = base_path
                # Build breadcrumb and children for the base path
                breadcrumb = [
                    {'name': '(scan base)', 'path': ''},
                    {'name': folder_info.get(req_path, {}).get('name', _P(req_path).name), 'path': req_path},
                ]
                sub_folders = [
                    {'name': folder_info.get(p, {}).get('name', _P(p).name), 'path': p, 'file_count': len(children_files.get(p, []))}
                    for p in children_folders.get(req_path, [])
                ]
                sub_folders.sort(key=lambda r: r['name'].lower())
                files = children_files.get(req_path, [])
                return jsonify({
                    'scan_id': scan_id,
                    'path': req_path,
                    'breadcrumb': breadcrumb,
                    'folders': sub_folders,
                    'files': files,
                    'roots': idx['roots'],
                    'folder_info': folder_info,
                    'children_folders': children_folders,
                    'children_files': children_files,
                }), 200
            # If no base_path, fall back to showing roots
            folders = [{'name': _P(p).name, 'path': p, 'file_count': len(children_files.get(p, []))} for p in roots]
            folders.sort(key=lambda r: r['name'].lower())
            breadcrumb = [{'name': '(scan roots)', 'path': ''}]
            return jsonify({'scan_id': scan_id, 'path': '', 'breadcrumb': breadcrumb, 'folders': folders, 'files': [], 'roots': roots, 'folder_info': folder_info, 'children_folders': children_folders, 'children_files': children_files}), 200
        # Validate path exists in snapshot
        if req_path not in folder_info:
            return jsonify({'error': 'folder not found in scan'}), 404
        # Breadcrumb from this scan’s perspective
        bc_chain = []
        cur = req_path
        while cur and cur in folder_info:
            bc_chain.append(cur)
            par = folder_info[cur].get('parent')
            if par == cur:
                break
            cur = par
        bc_chain.reverse()
        breadcrumb = [{'name': '(scan roots)', 'path': ''}] + [{'name': _P(p).name, 'path': p} for p in bc_chain]
        # Children
        sub_folders = [{'name': _P(p).name, 'path': p, 'file_count': len(children_files.get(p, []))} for p in children_folders.get(req_path, [])]
        sub_folders.sort(key=lambda r: r['name'].lower())
        files = children_files.get(req_path, [])
        return jsonify({'scan_id': scan_id, 'path': req_path, 'breadcrumb': breadcrumb, 'folders': sub_folders, 'files': files, 'roots': roots, 'folder_info': folder_info, 'children_folders': children_folders, 'children_files': children_files}), 200

    # New: SQLite-index-backed browse for a given scan
    @api.get('/scans/<scan_id>/browse')
    def api_scan_browse(scan_id):
        """Browse direct children from the SQLite index for a scan.
        Delegates to FSIndexService.browse_children.
        Query params:
          - path (optional): parent folder; defaults to scan base path
          - page_size (optional, default 100)
          - next_page_token (optional)
          - extension / ext (optional)
          - type (optional)
        """
        from .services.fs_index_service import FSIndexService
        svc = FSIndexService(app)
        req_path = (request.args.get('path') or '').strip()
        # page_size
        try:
            page_size = int(request.args.get('page_size') or 100)
        except Exception:
            page_size = 100
        token = (request.args.get('next_page_token') or '').strip()
        filters = {
            'extension': (request.args.get('extension') or request.args.get('ext') or '').strip().lower(),
            'type': (request.args.get('type') or '').strip().lower(),
        }
        return svc.browse_children(scan_id, req_path, page_size, token, filters)

    @api.post('/ro-crates/referenced')
    def api_ro_crates_referenced():
        """Create a referenced RO-Crate from dataset_ids and/or explicit files.
        Environment flags:
          - SCIDK_ENABLE_ROCRATE_REFERENCED: if not truthy, returns 404.
          - SCIDK_ROCRATE_DIR: base directory to store crates (default: ~/.scidk/crates).
        Payload (JSON): { dataset_ids?: [str], files?: [obj], title?: str }
        Returns: { status: 'ok', crate_id: str, path: str }
        """
        # Feature gate
        flag = str(os.environ.get('SCIDK_ENABLE_ROCRATE_REFERENCED', '')).strip().lower()
        if flag not in ('1', 'true', 'yes', 'on', 'enabled'):  # disabled by default
            return jsonify({'error': 'not found'}), 404

        data = request.get_json(force=True, silent=True) or {}
        dataset_ids = data.get('dataset_ids') or []
        files = data.get('files') or []
        title = (data.get('title') or 'Referenced RO-Crate').strip() or 'Referenced RO-Crate'

        import time as _t, hashlib as _h, json as _json
        now = _t.time()
        crate_id = _h.sha1(f"{title}|{now}".encode()).hexdigest()[:12]
        base_dir = os.environ.get('SCIDK_ROCRATE_DIR') or os.path.expanduser('~/.scidk/crates')
        out_dir = os.path.join(base_dir, crate_id)
        try:
            os.makedirs(out_dir, exist_ok=True)
        except Exception as e:
            return jsonify({"status": "error", "error": f"could not create crate dir: {e}"}), 500

        # Gather items from dataset_ids and/or files
        items = []
        try:
            g = app.extensions['scidk']['graph']
        except Exception:
            g = None
        if dataset_ids and g is not None:
            ds_map = getattr(g, 'datasets', {})
            for did in dataset_ids:
                d = ds_map.get(did)
                if not d:
                    continue
                items.append({
                    'path': d.get('path'),
                    'name': d.get('filename') or Path(d.get('path') or '').name,
                    'size': int(d.get('size_bytes') or 0),
                    'mime_type': d.get('mime_type'),
                    'modified_time': float(d.get('modified') or 0.0),
                    'checksum': d.get('checksum'),
                })
        for f in files:
            items.append({
                'path': f.get('path') or f.get('url') or f.get('contentUrl'),
                'name': f.get('name'),
                'size': f.get('size') or f.get('size_bytes') or 0,
                'mime_type': f.get('mime') or f.get('mime_type'),
                'modified_time': f.get('modified') or f.get('modified_time') or 0.0,
                'checksum': f.get('checksum'),
            })

        def to_rclone_url(p: Optional[str]) -> Optional[str]:
            if not p or not isinstance(p, str):
                return None
            if '://' in p:
                return p
            if ':' in p:
                remote, rest = p.split(':', 1)
                rest = (rest or '').lstrip('/')
                return f"rclone://{remote}/{rest}" if rest else f"rclone://{remote}/"
            try:
                return f"file://{str(Path(p).resolve())}"
            except Exception:
                return f"file://{p}"

        graph = []
        graph.append({
            "@id": "ro-crate-metadata.json",
            "@type": "CreativeWork",
            "about": {"@id": "./"}
        })
        has_parts = []
        file_nodes = []
        import datetime as _dt
        for it in items:
            url = to_rclone_url(it.get('path'))
            if not url:
                continue
            has_parts.append({"@id": url})
            node = {"@id": url, "@type": "File", "contentUrl": url}
            if it.get('name'):
                node['name'] = it.get('name')
            try:
                node['contentSize'] = int(it.get('size') or 0)
            except Exception:
                pass
            if it.get('mime_type'):
                node['encodingFormat'] = it.get('mime_type')
            try:
                mt = float(it.get('modified_time') or 0.0)
                if mt:
                    node['dateModified'] = _dt.datetime.utcfromtimestamp(mt).isoformat() + 'Z'
            except Exception:
                pass
            if it.get('checksum'):
                node['checksum'] = it.get('checksum')
            file_nodes.append(node)
        root = {"@id": "./", "@type": "Dataset", "name": title, "hasPart": has_parts}
        graph.append(root)
        graph.extend(file_nodes)
        ro = {"@context": "https://w3id.org/ro/crate/1.1/context", "@graph": graph}
        try:
            with open(os.path.join(out_dir, 'ro-crate-metadata.json'), 'w', encoding='utf-8') as fh:
                _json.dump(ro, fh, indent=2)
        except Exception as e:
            return jsonify({"status": "error", "error": f"could not write ro-crate: {e}"}), 500
        return jsonify({"status": "ok", "crate_id": crate_id, "path": out_dir}), 200

        
    @api.post('/ro-crates/<crate_id>/export')
    def api_ro_crates_export(crate_id):
        """Export a referenced RO-Crate directory as a ZIP (metadata-only).
        Query param: target=zip (required)
        Errors:
          - 400 for missing/invalid target or inaccessible path
          - 404 when crateId directory does not exist
        """
        target = (request.args.get('target') or '').strip().lower()
        if target not in ('zip', 'application/zip', 'zipfile'):
            return jsonify({'error': 'invalid or missing target; expected target=zip'}), 400
        base_dir = os.environ.get('SCIDK_ROCRATE_DIR') or os.path.expanduser('~/.scidk/crates')
        crate_dir = os.path.join(base_dir, crate_id)
        try:
            from pathlib import Path as _P
            p = _P(crate_dir)
            if not p.exists():
                return jsonify({'error': 'crate not found'}), 404
            if not p.is_dir():
                return jsonify({'error': 'crate path is not a directory'}), 400
            # Build a ZIP of the crate directory (metadata files only live here in referenced mode)
            import io, zipfile
            buf = io.BytesIO()
            with zipfile.ZipFile(buf, mode='w', compression=zipfile.ZIP_DEFLATED) as zf:
                # include all files under the crate directory (non-recursive safe walk)
                for root, dirs, files in os.walk(str(p)):
                    rel_root = os.path.relpath(root, str(p))
                    for fname in files:
                        fpath = os.path.join(root, fname)
                        arcname = fname if rel_root == '.' else os.path.join(rel_root, fname)
                        try:
                            zf.write(fpath, arcname)
                        except Exception:
                            # skip unreadable files but continue building the archive
                            continue
                    # Only shallow by default; but if metadata structure has subdirs, we include them
                    # so we do not break out of walk intentionally.
            buf.seek(0)
            from flask import send_file as _send_file
            dl_name = f"{crate_id}.zip"
            return _send_file(buf, mimetype='application/zip', as_attachment=True, download_name=dl_name)
        except PermissionError:
            return jsonify({'error': 'inaccessible crate path'}), 400
        except Exception as e:
            return jsonify({'error': str(e)}), 500

    @api.get('/scans/<scan_id>/commit_preview')
    def api_scan_commit_preview(scan_id):
        """Dev-only: preview rows/folders the app would commit for this scan (index mode builder)."""
        scans = app.extensions['scidk'].setdefault('scans', {})
        s = scans.get(scan_id)
        if not s:
            return jsonify({"error": "scan not found"}), 404
        try:
            from .core.commit_rows_from_index import build_rows_for_scan_from_index
            rows, folder_rows = build_rows_for_scan_from_index(scan_id, s, include_hierarchy=True)
            return jsonify({
                'scan_id': scan_id,
                'base': s.get('path'),
                'counts': {'files': len(rows), 'folders': len(folder_rows)},
                'sample_files': [{"path": r.get("path"), "folder": r.get("folder")} for r in (rows[:20] if rows else [])],
                'sample_folders': [{"path": r.get("path"), "parent": r.get("parent")} for r in (folder_rows[:20] if folder_rows else [])]
            }), 200
        except Exception as e:
            return jsonify({"error": str(e)}), 500

    @api.get('/scans/<scan_id>/hierarchy')
    def api_scan_hierarchy(scan_id):
        scans = app.extensions['scidk'].setdefault('scans', {})
        s = scans.get(scan_id)
        if not s:
            return jsonify({"error": "scan not found"}), 404
        try:
            # Prefer index path when feature enabled
            use_index = (os.environ.get('SCIDK_COMMIT_FROM_INDEX') or '').strip().lower() in ('1','true','yes','y','on')
            rows = []
            folder_rows = []
            if use_index:
                from .core import path_index_sqlite as pix
                conn = pix.connect()
                try:
                    pix.init_db(conn)
                    cur = conn.cursor()
                    cur.execute(
                        "SELECT path, parent_path, name, depth, type, size, modified_time, file_extension, mime_type FROM files WHERE scan_id = ?",
                        (scan_id,)
                    )
                    items = cur.fetchall()
                finally:
                    try:
                        conn.close()
                    except Exception:
                        pass
                def _parent(path: str) -> str:
                    try:
                        from .core.path_utils import parse_remote_path, parent_remote_path
                        info = parse_remote_path(path)
                        if info.get('is_remote'):
                            return parent_remote_path(path)
                    except Exception:
                        pass
                    try:
                        from pathlib import Path as _P
                        return str(_P(path).parent)
                    except Exception:
                        return ''
                def _name(path: str) -> str:
                    try:
                        from .core.path_utils import parse_remote_path
                        info = parse_remote_path(path)
                        if info.get('is_remote'):
                            parts = info.get('parts') or []
                            return (info.get('remote_name') or '') if not parts else parts[-1]
                    except Exception:
                        pass
                    try:
                        from pathlib import Path as _P
                        return _P(path).name
                    except Exception:
                        return path
                folders_seen = set()
                for (p, parent, name, depth, typ, size, mtime, ext, mime) in items:
                    if typ == 'folder':
                        if p in folders_seen:
                            continue
                        folders_seen.add(p)
                        par = (parent or '').strip() or _parent(p)
                        folder_rows.append({
                            'path': p,
                            'name': name or _name(p),
                            'parent': par,
                            'parent_name': _name(par),
                        })
                    else:
                        par = (parent or '').strip() or _parent(p)
                        rows.append({
                            'path': p,
                            'filename': name or _name(p),
                            'extension': ext or '',
                            'size_bytes': int(size or 0),
                            'created': 0.0,
                            'modified': float(mtime or 0.0),
                            'mime_type': mime,
                            'folder': par,
                        })
            else:
                g = app.extensions['scidk']['graph']
                ds_map = getattr(g, 'datasets', {})
                rows, folder_rows = build_commit_rows(s, ds_map)
            # Debug: first 10 examples from hierarchy view
            try:
                app.logger.debug({
                    "event": "hierarchy_preview_debug",
                    "sample_files": [{"path": r.get("path"), "folder": r.get("folder")} for r in (rows[:10] if rows else [])],
                    "sample_folders": [{"path": r.get("path"), "parent": r.get("parent")} for r in (folder_rows[:10] if folder_rows else [])]
                })
            except Exception:
                pass
            # Ensure complete hierarchy
            try:
                from .core.folder_hierarchy import build_complete_folder_hierarchy
                folder_rows = build_complete_folder_hierarchy(rows, folder_rows, s)
            except Exception:
                pass
            # Build relationships list
            relationships = []
            seen = set()
            for fr in folder_rows:
                p = fr.get('parent') or ''
                c = fr.get('path') or ''
                if p and c and (p, c) not in seen and p != c:
                    relationships.append([p, c])
                    seen.add((p, c))
            return jsonify({
                'folders': folder_rows,
                'relationships': relationships,
                'count_folders': len({fr.get('path') for fr in folder_rows}),
                'count_relationships': len(relationships)
            }), 200
        except Exception as e:
            return jsonify({"error": str(e)}), 500

    @api.post('/scans/<scan_id>/commit')
    def api_scan_commit(scan_id):
        scans = app.extensions['scidk'].setdefault('scans', {})
        s = scans.get(scan_id)
        if not s:
            return jsonify({"status": "error", "error": "scan not found"}), 404
        try:
            use_index = (os.environ.get('SCIDK_COMMIT_FROM_INDEX') or '').strip().lower() in ('1','true','yes','y','on')
            g = app.extensions['scidk']['graph']
            if use_index:
                # Build rows directly from SQLite index for this scan using shared builder
                from .core.commit_rows_from_index import build_rows_for_scan_from_index
                rows, folder_rows = build_rows_for_scan_from_index(scan_id, s, include_hierarchy=True)
                # Debug: first 10 mappings from index
                try:
                    app.logger.debug({
                        "event": "index_mapping_debug",
                        "sample_files": [{"path": r.get("path"), "folder": r.get("folder")} for r in (rows[:10] if rows else [])],
                        "sample_folders": [{"path": r.get("path"), "parent": r.get("parent")} for r in (folder_rows[:10] if folder_rows else [])]
                    })
                except Exception:
                    pass
                # For compatibility with schema endpoint, still add a Scan node to in-memory graph
                try:
                    g.commit_scan(s)
                except Exception:
                    pass
                # Totals for reporting
                total = len([r for r in rows if r.get('path')])
                present = total  # index-driven commit considers all indexed files as present
                missing = 0
                s['committed'] = True
                import time as _t
                s['committed_at'] = _t.time()
            else:
                # Legacy in-memory path
                checksums = s.get('checksums') or []
                total = len(checksums)
                # How many of these files are present in the current graph
                present = sum(1 for ch in checksums if ch in getattr(g, 'datasets', {}))
                missing = total - present
                # Commit into graph (idempotent add of Scan + edges)
                g.commit_scan(s)
                ds_map = getattr(g, 'datasets', {})
                rows, folder_rows = build_commit_rows(s, ds_map)
            import time as _t
            s['committed'] = True
            s['committed_at'] = _t.time()

            # Attempt Neo4j write if configuration is present (do not rely solely on connected flag)
            neo_state = app.extensions['scidk'].get('neo4j_state', {})
            neo_attempted = False
            neo_written = 0
            neo_error = None
            db_verified = None
            db_files = 0
            db_folders = 0
            uri, user, pwd, database, auth_mode = _get_neo4j_params()
            if uri and ((auth_mode == 'none') or (user and pwd)):
                neo_attempted = True
                try:
                    # If committing from index, use the rows built above from SQLite; otherwise build from legacy datasets
                    if use_index:
                        def _prog(ev, payload):
                            try:
                                app.logger.info(f"neo4j {ev}: {payload}")
                            except Exception:
                                pass
                        if app.config.get('TESTING'):
                            result = commit_to_neo4j(rows, folder_rows, s, (uri, user, pwd, database, auth_mode))
                        else:
                            result = commit_to_neo4j_batched(
                                rows=rows,
                                folder_rows=folder_rows,
                                scan=s,
                                neo4j_params=(uri, user, pwd, database, auth_mode),
                                file_batch_size=int(os.environ.get('SCIDK_NEO4J_FILE_BATCH') or 5000),
                                folder_batch_size=int(os.environ.get('SCIDK_NEO4J_FOLDER_BATCH') or 5000),
                                max_retries=2,
                                on_progress=_prog,
                            )
                    else:
                        ds_map = getattr(g, 'datasets', {})
                        rows, folder_rows = build_commit_rows(s, ds_map)
                        result = commit_to_neo4j_batched(
                            rows=rows,
                            folder_rows=folder_rows,
                            scan=s,
                            neo4j_params=(uri, user, pwd, database, auth_mode),
                            file_batch_size=int(os.environ.get('SCIDK_NEO4J_FILE_BATCH') or 5000),
                            folder_batch_size=int(os.environ.get('SCIDK_NEO4J_FOLDER_BATCH') or 5000),
                            max_retries=2,
                            on_progress=_neo4j_progress_default,
                        )
                    neo_written = int(result.get('written_files', 0)) + int(result.get('written_folders', 0))
                    # Capture DB verification if provided
                    if 'db_verified' in result:
                        db_verified = bool(result.get('db_verified'))
                        db_files = int(result.get('db_files') or 0)
                        db_folders = int(result.get('db_folders') or 0)
                    if result.get('error'):
                        raise Exception(result['error'])
                    # Update state on success
                    neo_state['connected'] = True
                    neo_state['last_error'] = None
                except Exception as ne:
                    neo_error = str(ne)
                    neo_state['connected'] = False
                    neo_state['last_error'] = neo_error
                # Note: even on Neo4j error we still return 200 for in-memory commit but include error details

            # In our in-memory model, linked_edges_added ~= present (File→Scan per matched dataset)
            payload = {
                "status": "ok",
                "committed": True,
                "scan_id": scan_id,
                "files_in_scan": total,
                "matched_in_graph": present,
                "missing_from_graph": max(0, missing),
                "linked_edges_added": present,
                "neo4j_attempted": neo_attempted,
                "neo4j_written_files": neo_written,
                "commit_mode": ("index" if use_index else "legacy"),
                # DB verification results (if commit attempted)
                "neo4j_db_verified": db_verified,
                "neo4j_db_files": db_files,
                "neo4j_db_folders": db_folders,
            }
            # Diagnostics about commit path and row counts
            if use_index:
                try:
                    payload["neo4j_rows_files"] = len(rows)
                    payload["neo4j_rows_folders"] = len(folder_rows)
                except Exception:
                    pass
            if neo_error:
                payload["neo4j_error"] = neo_error
            # Add user-facing warnings
            if total == 0:
                payload["warning"] = "This scan has 0 files; nothing was linked."
            elif present == 0:
                payload["warning"] = "None of the scanned files are currently present in the graph; verify you scanned in this session or refresh."
            # Neo4j-specific warning when verification fails but no explicit error was raised
            if neo_attempted and (db_verified is not None) and (not db_verified) and (not neo_error):
                payload["neo4j_warning"] = (
                    "Neo4j post-commit verification found 0 SCANNED_IN edges for this scan. "
                    "Verify: URI, credentials or set NEO4J_AUTH=none for no-auth, and database name. "
                    "Also ensure the scan has files present in this session's graph."
                )
            try:
                from .services.metrics import inc_counter
                # Consider files written as "rows" proxy for MVP
                inc_counter(app, 'rows_ingested_total', int(payload.get('neo4j_written_files') or 0))
            except Exception:
                pass
            return jsonify(payload), 200
        except Exception as e:
            return jsonify({"status": "error", "error": "commit failed", "error_detail": str(e)}), 500

    @api.delete('/scans/<scan_id>')
    def api_scan_delete(scan_id):
        scans = app.extensions['scidk'].setdefault('scans', {})
        existed = scan_id in scans
        # Remove from graph first
        app.extensions['scidk']['graph'].delete_scan(scan_id)
        if existed:
            del scans[scan_id]
        return jsonify({"status": "ok", "deleted": True, "scan_id": scan_id, "existed": existed}), 200

    @api.get('/graph/schema')
    def api_graph_schema():
        try:
            limit = int(request.args.get('limit') or 500)
        except Exception:
            limit = 500
        data = app.extensions['scidk']['graph'].schema_triples(limit=limit)
        return jsonify(data), 200

    @api.get('/graph/schema.csv')
    def api_graph_schema_csv():
        # Build a simple CSV with two sections: NodeLabels and RelationshipTypes
        g = app.extensions['scidk']['graph']
        triples = g.schema_triples(limit=int(request.args.get('limit') or 0 or 0))
        # If limit is 0 treat as no limit
        if (request.args.get('limit') or '').strip() == '0':
            triples = g.schema_triples(limit=0)
        nodes = triples.get('nodes', [])
        edges = triples.get('edges', [])
        lines = []
        lines.append('NodeLabels')
        lines.append('label,count')
        for n in nodes:
            lines.append(f"{n.get('label','')},{n.get('count',0)}")
        lines.append('')
        lines.append('RelationshipTypes')
        lines.append('start_label,rel_type,end_label,count')
        for e in edges:
            lines.append(f"{e.get('start_label','')},{e.get('rel_type','')},{e.get('end_label','')},{e.get('count',0)}")
        csv_text = "\n".join(lines) + "\n"
        from flask import Response
        return Response(csv_text, mimetype='text/csv', headers={'Content-Disposition': 'attachment; filename="schema.csv"'})

    @api.get('/graph/subschema')
    def api_graph_subschema():
        # Filters: name (optional), labels (csv), rel_types (csv), limit (int)
        params = {k: (request.args.get(k) or '').strip() for k in ['name','labels','rel_types','limit']}
        # Named queries
        if params['name']:
            if params['name'].lower() == 'interpreted_as':
                params['rel_types'] = 'INTERPRETED_AS' if not params['rel_types'] else params['rel_types']
            # Future named queries can be added here
        # Parse filters
        labels = set([s for s in (params['labels'].split(',')) if s]) if params['labels'] else set()
        rel_types = set([s for s in (params['rel_types'].split(',')) if s]) if params['rel_types'] else set()
        try:
            limit = int(params['limit']) if params['limit'] else 500
        except Exception:
            limit = 500
        g = app.extensions['scidk']['graph']
        base = g.schema_triples(limit=0 if limit == 0 else 1000000)  # fetch all, filter then trim
        edges = base.get('edges', [])
        # Apply filters
        def edge_ok(e):
            if rel_types and e.get('rel_type') not in rel_types:
                return False
            if labels and (e.get('start_label') not in labels and e.get('end_label') not in labels):
                return False
            return True
        filtered_edges = [e for e in edges if edge_ok(e)]
        # Truncate if needed
        truncated = False
        if limit and limit > 0 and len(filtered_edges) > limit:
            filtered_edges = filtered_edges[:limit]
            truncated = True
        # Build nodes: start with base nodes filtered by labels (if any)
        base_nodes = {n['label']: n.get('count', 0) for n in base.get('nodes', [])}
        node_map = {}
        # Include from filtered edges endpoints
        for e in filtered_edges:
            for lab in [e.get('start_label'), e.get('end_label')]:
                if lab not in node_map:
                    node_map[lab] = base_nodes.get(lab, 1 if lab else 1)
        # If labels filter provided, ensure inclusion even if no edges
        for lab in labels:
            if lab not in node_map:
                node_map[lab] = base_nodes.get(lab, 0)
        out = {
            'nodes': [{'label': k, 'count': v} for k, v in node_map.items()],
            'edges': filtered_edges,
            'truncated': truncated,
        }
        return jsonify(out), 200

    @api.get('/graph/instances')
    def api_graph_instances():
        label = (request.args.get('label') or '').strip()
        if not label:
            return jsonify({"error": "missing label"}), 400
        rows = app.extensions['scidk']['graph'].list_instances(label)
        # preview only (cap to 100 rows)
        limit = 100
        if request.args.get('limit'):
            try:
                limit = int(request.args.get('limit'))
            except Exception:
                pass
        return jsonify({
            'label': label,
            'count': len(rows),
            'rows': rows[:max(0, limit)]
        }), 200

    @api.get('/graph/instances.csv')
    def api_graph_instances_csv():
        label = (request.args.get('label') or '').strip()
        if not label:
            return jsonify({"error": "missing label"}), 400
        rows = app.extensions['scidk']['graph'].list_instances(label)
        # Build CSV
        if not rows:
            headers = ['id']
        else:
            # union columns
            cols = set()
            for r in rows:
                cols.update(r.keys())
            headers = sorted(list(cols))
        import io, csv
        buf = io.StringIO()
        w = csv.DictWriter(buf, fieldnames=headers)
        w.writeheader()
        for r in rows:
            w.writerow({k: r.get(k, '') for k in headers})
        from flask import Response
        return Response(buf.getvalue(), mimetype='text/csv', headers={'Content-Disposition': f'attachment; filename="instances_{label}.csv"'})

    @api.get('/graph/instances.xlsx')
    def api_graph_instances_xlsx():
        try:
            import openpyxl  # type: ignore
        except Exception:
            return jsonify({"error": "xlsx export requires openpyxl"}), 501
        label = (request.args.get('label') or '').strip()
        if not label:
            return jsonify({"error": "missing label"}), 400
        rows = app.extensions['scidk']['graph'].list_instances(label)
        # Determine headers
        if not rows:
            headers = ['id']
        else:
            cols = set()
            for r in rows:
                cols.update(r.keys())
            headers = sorted(list(cols))
        from openpyxl import Workbook  # type: ignore
        wb = Workbook()
        ws = wb.active
        ws.title = label or 'Sheet1'
        ws.append(headers)
        for r in rows:
            ws.append([r.get(k, '') for k in headers])
        import io
        bio = io.BytesIO()
        wb.save(bio)
        bio.seek(0)
        from flask import Response
        return Response(bio.read(), mimetype='application/vnd.openxmlformats-officedocument.spreadsheetml.sheet', headers={'Content-Disposition': f'attachment; filename="instances_{label}.xlsx"'})

    @api.get('/graph/instances.pkl')
    def api_graph_instances_pickle():
        import pickle
        label = (request.args.get('label') or '').strip()
        if not label:
            return jsonify({"error": "missing label"}), 400
        rows = app.extensions['scidk']['graph'].list_instances(label)
        payload = pickle.dumps(rows, protocol=pickle.HIGHEST_PROTOCOL)
        from flask import Response
        return Response(payload, mimetype='application/octet-stream', headers={'Content-Disposition': f'attachment; filename="instances_{label}.pkl"'})

    @api.get('/graph/instances.arrow')
    def api_graph_instances_arrow():
        try:
            import pyarrow as pa  # type: ignore
            import pyarrow.ipc as pa_ipc  # type: ignore
        except Exception:
            return jsonify({"error": "arrow export requires pyarrow"}), 501
        label = (request.args.get('label') or '').strip()
        if not label:
            return jsonify({"error": "missing label"}), 400
        rows = app.extensions['scidk']['graph'].list_instances(label)
        # Normalize rows to a table (handle missing keys by union of columns)
        cols = set()
        for r in rows:
            cols.update(r.keys())
        cols = sorted(list(cols)) if rows else ['id']
        arrays = {c: [] for c in cols}
        for r in rows:
            for c in cols:
                arrays[c].append(r.get(c))
        table = pa.table({c: pa.array(arrays[c]) for c in cols})
        sink = pa.BufferOutputStream()
        with pa_ipc.new_stream(sink, table.schema) as writer:
            writer.write_table(table)
        buf = sink.getvalue()
        from flask import Response
        return Response(buf.to_pybytes(), mimetype='application/vnd.apache.arrow.stream', headers={'Content-Disposition': f'attachment; filename="instances_{label}.arrow"'})

    @api.get('/graph/schema.neo4j')
    def api_graph_schema_neo4j():
        # Cypher-only triple derivation from a Neo4j instance if configured
        uri, user, pwd, database, auth_mode = _get_neo4j_params()
        if not uri:
            return jsonify({"error": "neo4j not configured (set in Settings or env: NEO4J_URI, and NEO4J_USER/NEO4J_PASSWORD or NEO4J_AUTH=none)"}), 501
        try:
            from neo4j import GraphDatabase  # type: ignore
        except Exception:
            return jsonify({"error": "neo4j driver not installed"}), 501
        try:
            driver = None
            try:
                driver = GraphDatabase.driver(uri, auth=None if auth_mode == 'none' else (user, pwd))
                with driver.session(database=database) as sess:
                    # Node label counts
                    q_nodes = "MATCH (n) WITH head(labels(n)) AS l, count(*) AS c RETURN l AS label, c ORDER BY c DESC"
                    nodes = [dict(record) for record in sess.run(q_nodes)]
                    # Unique triples counts
                    q_edges = (
                        "MATCH (s)-[r]->(t) "
                        "WITH head(labels(s)) AS sl, type(r) AS rt, head(labels(t)) AS tl, count(*) AS c "
                        "RETURN sl AS start_label, rt AS rel_type, tl AS end_label, c ORDER BY c DESC"
                    )
                    edges = [dict(record) for record in sess.run(q_edges)]
            finally:
                try:
                    if driver is not None:
                        driver.close()
                except Exception:
                    pass
            return jsonify({"nodes": nodes, "edges": edges, "truncated": False}), 200
        except Exception as e:
            return jsonify({"error": f"neo4j query failed: {str(e)}"}), 502

    @api.get('/graph/schema.apoc')
    def api_graph_schema_apoc():
        # APOC-based schema where available; fall back is not done here; use /graph/schema or /graph/schema.neo4j otherwise
        uri, user, pwd, database, auth_mode = _get_neo4j_params()
        if not uri:
            return jsonify({"error": "neo4j not configured (set in Settings or env: NEO4J_URI, and NEO4J_USER/NEO4J_PASSWORD or NEO4J_AUTH=none)"}), 501
        try:
            from neo4j import GraphDatabase  # type: ignore
        except Exception:
            return jsonify({"error": "neo4j driver not installed"}), 501
        try:
            driver = None
            try:
                driver = GraphDatabase.driver(uri, auth=None if auth_mode == 'none' else (user, pwd))
                with driver.session(database=database) as sess:
                    # Use apoc.meta.data() to derive nodes and edges
                    # Relationship triples aggregation
                    q_apoc = (
                        "CALL apoc.meta.data() YIELD label, other, elementType, type, count "
                        "WITH label, other, elementType, type, count "
                        "WHERE elementType = 'relationship' "
                        "RETURN label AS start_label, type AS rel_type, other AS end_label, count ORDER BY count DESC"
                    )
                    edges = [dict(record) for record in sess.run(q_apoc)]
                    # Node label counts via apoc (fallback to Cypher if needed)
                    q_nodes = "CALL apoc.meta.stats() YIELD labels RETURN [k IN keys(labels) | {label:k, count: labels[k]}] AS pairs"
                    rec = sess.run(q_nodes).single()
                    nodes = []
                    if rec and 'pairs' in rec:
                        for p in rec['pairs']:
                            nodes.append({'label': p['label'], 'count': p['count']})
            finally:
                try:
                    if driver is not None:
                        driver.close()
                except Exception:
                    pass
            return jsonify({"nodes": nodes, "edges": edges, "truncated": False}), 200
        except Exception as e:
            # If APOC procedures are missing or fail, inform the client
            return jsonify({"error": f"apoc schema failed: {str(e)}"}), 502

    @api.get('/health/graph')
    def api_health_graph():
        """Basic health for graph backend. In-memory is always OK; if Neo4j settings/env are provided, try a connection."""
        backend = os.environ.get('SCIDK_GRAPH_BACKEND', 'in_memory').lower() or 'in_memory'
        info = {
            'backend': backend,
            'in_memory_ok': True,
            'neo4j': {
                'configured': False,
                'connectable': False,
                'error': None,
            }
        }
        uri, user, pwd, database, auth_mode = _get_neo4j_params()
        if uri:
            info['neo4j']['configured'] = True
            try:
                from neo4j import GraphDatabase  # type: ignore
            except Exception as e:
                info['neo4j']['error'] = f"neo4j driver not installed: {e}"
                return jsonify(info), 200
            # Respect auth-failure backoff
            st = app.extensions['scidk'].setdefault('neo4j_state', {})
            import time as _t
            now = _t.time()
            next_after = float(st.get('next_connect_after') or 0)
            if next_after and now < next_after:
                info['neo4j']['error'] = f"backoff active; retry after {int(next_after-now)}s"
                return jsonify(info), 200
            try:
                driver = None
                try:
                    driver = GraphDatabase.driver(uri, auth=None if auth_mode == 'none' else (user, pwd))
                    with driver.session(database=database) as sess:
                        rec = sess.run("RETURN 1 AS ok").single()
                        if rec and rec.get('ok') == 1:
                            info['neo4j']['connectable'] = True
                finally:
                    try:
                        if driver is not None:
                            driver.close()
                    except Exception:
                        pass
            except Exception as e:
                info['neo4j']['error'] = str(e)
        return jsonify(info), 200

    @api.get('/health')
    def api_health():
        """Overall health focusing on SQLite availability and WAL mode."""
        from .core import path_index_sqlite as pix
        info = {
            'sqlite': {
                'path': None,
                'exists': False,
                'journal_mode': None,
                'select1': False,
                'error': None,
            }
        }
        try:
            dbp = pix._db_path()
            info['sqlite']['path'] = str(dbp)
            conn = pix.connect()
            try:
                mode = (conn.execute('PRAGMA journal_mode;').fetchone() or [''])[0]
                if isinstance(mode, str):
                    info['sqlite']['journal_mode'] = mode.lower()
                row = conn.execute('SELECT 1').fetchone()
                info['sqlite']['select1'] = bool(row and row[0] == 1)
            finally:
                try:
                    conn.close()
                except Exception:
                    pass
            # After connecting, the DB file should exist on disk
            try:
                from pathlib import Path as _P
                info['sqlite']['exists'] = _P(info['sqlite']['path']).exists()
            except Exception:
                pass
        except Exception as e:
            info['sqlite']['error'] = str(e)
        # Always return 200 so UIs can render details; clients can decide on status
        return jsonify(info), 200

    @api.get('/metrics')
    def api_metrics():
        try:
            from .services.metrics import collect_metrics
            m = collect_metrics(app)
            return jsonify(m), 200
        except Exception as e:
            return jsonify({'error': str(e)}), 500

    # Settings APIs for Neo4j configuration
    @api.get('/settings/neo4j')
    def api_settings_neo4j_get():
        cfg = app.extensions['scidk'].get('neo4j_config', {})
        state = app.extensions['scidk'].get('neo4j_state', {})
        # Do not return password
        out = {
            'uri': cfg.get('uri') or '',
            'user': cfg.get('user') or '',
            'database': cfg.get('database') or '',
            'connected': bool(state.get('connected')),
            'last_error': state.get('last_error'),
        }
        return jsonify(out), 200

    @api.post('/settings/neo4j')
    def api_settings_neo4j_set():
        data = request.get_json(force=True, silent=True) or {}
        cfg = app.extensions['scidk'].setdefault('neo4j_config', {})
        # Accept free text fields for uri, user, database
        for k in ['uri','user','database']:
            v = data.get(k)
            if v is not None:
                v = v.strip()
                cfg[k] = v if v else None
        # Password handling: only update if non-empty provided, unless clear_password=true
        if data.get('clear_password') is True:
            cfg['password'] = None
        else:
            if 'password' in data:
                v = data.get('password')
                if isinstance(v, str) and v.strip():
                    cfg['password'] = v.strip()
                # else: ignore empty password to avoid wiping stored secret
        # Reset state error on change
        st = app.extensions['scidk'].setdefault('neo4j_state', {})
        st['last_error'] = None
        return jsonify({'status':'ok'}), 200

    @api.post('/settings/neo4j/connect')
    def api_settings_neo4j_connect():
        uri, user, pwd, database, auth_mode = _get_neo4j_params()
        st = app.extensions['scidk'].setdefault('neo4j_state', {})
        st['connected'] = False
        st['last_error'] = None
        if not uri:
            st['last_error'] = 'Missing uri'
            return jsonify({'connected': False, 'error': st['last_error']}), 400
        try:
            from neo4j import GraphDatabase  # type: ignore
        except Exception as e:
            st['last_error'] = f'neo4j driver not installed: {e}'
            return jsonify({'connected': False, 'error': st['last_error']}), 501
        # Respect auth-failure backoff
        import time as _t
        now = _t.time()
        next_after = float(st.get('next_connect_after') or 0)
        if next_after and now < next_after:
            st['last_error'] = f"backoff active; retry after {int(next_after-now)}s"
            return jsonify({'connected': False, 'error': st['last_error']}), 429
        try:
            driver = None
            try:
                driver = GraphDatabase.driver(uri, auth=None if auth_mode == 'none' else (user, pwd))
                with driver.session(database=database) as sess:
                    rec = sess.run('RETURN 1 AS ok').single()
                    ok = bool(rec and rec.get('ok') == 1)
            finally:
                try:
                    if driver is not None:
                        driver.close()
                except Exception:
                    pass
            st['connected'] = ok
            # On success, clear backoff
            if ok:
                st['next_connect_after'] = 0
                st['last_error'] = None
            return jsonify({'connected': ok}), 200 if ok else 502
        except Exception as e:
            msg = str(e)
            st['last_error'] = msg
            st['connected'] = False
            # Apply backoff on auth errors
            try:
                emsg = msg.lower()
                if ('unauthorized' in emsg) or ('authentication' in emsg):
                    prev = float(st.get('next_connect_after') or 0)
                    base = 20.0
                    delay = base
                    if prev and now < prev:
                        rem = prev - now
                        delay = min(max(base*2, rem*2), 120.0)
                    st['next_connect_after'] = now + delay
            except Exception:
                pass
            return jsonify({'connected': False, 'error': st['last_error']}), 502

    @api.post('/settings/neo4j/disconnect')
    def api_settings_neo4j_disconnect():
        st = app.extensions['scidk'].setdefault('neo4j_state', {})
        st['connected'] = False
        return jsonify({'connected': False}), 200

    @api.get('/rocrate')
    def api_rocrate():
        """Return a minimal RO-Crate JSON-LD for a given directory (depth=1).
        Query: provider_id (default local_fs), root_id ('/'), path (directory path)
        Caps: at most 1000 immediate children; include meta.truncated when applied.
        """
        prov_id = (request.args.get('provider_id') or 'local_fs').strip() or 'local_fs'
        root_id = (request.args.get('root_id') or '/').strip() or '/'
        sel_path = (request.args.get('path') or '').strip() or root_id
        try:
            provs = app.extensions['scidk']['providers']
            prov = provs.get(prov_id)
            if not prov:
                return jsonify({'error': 'provider not available'}), 400
            from pathlib import Path as _P
            base = _P(root_id).resolve()
            target = _P(sel_path).resolve()
            # Ensure target resides under base (best-effort for local/mounted providers)
            try:
                target.relative_to(base)
            except Exception:
                # If not under base, fall back to base
                target = base
            if not target.exists() or not target.is_dir():
                return jsonify({'error': 'path not a directory'}), 400
            # Prepare root entity
            from datetime import datetime as _DT
            def iso(ts):
                try:
                    return _DT.fromtimestamp(float(ts)).isoformat()
                except Exception:
                    return None
            # Enumerate immediate children
            children = []
            total = 0
            LIMIT = 1000
            import mimetypes as _mt
            for child in target.iterdir():
                total += 1
                if len(children) >= LIMIT:
                    continue
                try:
                    st = child.stat()
                    is_dir = child.is_dir()
                    mime = None if is_dir else (_mt.guess_type(child.name)[0] or 'application/octet-stream')
                    children.append({
                        '@id': child.name + ('/' if is_dir else ''),
                        '@type': 'Dataset' if is_dir else 'File',
                        'name': child.name or str(child),
                        'contentSize': 0 if is_dir else int(st.st_size),
                        'dateModified': iso(st.st_mtime),
                        'encodingFormat': None if is_dir else mime,
                        'url': None if is_dir else (f"/api/files?provider_id={prov_id}&root_id={root_id}&path=" + str(child.resolve())),
                    })
                except Exception:
                    continue
            graph = [{
                '@id': './',
                '@type': 'Dataset',
                'name': target.name or str(target),
                'hasPart': [{'@id': c['@id']} for c in children],
            }] + children
            out = {
                '@context': 'https://w3id.org/ro/crate/1.1/context',
                '@graph': graph,
                'meta': {
                    'truncated': bool(total > len(children)),
                    'total_children': total,
                    'shown': len(children),
                }
            }
            return jsonify(out), 200
        except Exception as e:
            return jsonify({'error': str(e)}), 500

    @api.get('/files')
    def api_files():
        """Stream a file's bytes with basic security and size limits.
        Query: provider_id, root_id, path
        Limits: default max 32MB unless SCIDK_FILE_MAX_BYTES is set.
        """
        prov_id = (request.args.get('provider_id') or 'local_fs').strip() or 'local_fs'
        root_id = (request.args.get('root_id') or '/').strip() or '/'
        file_path = (request.args.get('path') or '').strip()
        if not file_path:
            return jsonify({'error': 'missing path'}), 400
        try:
            from pathlib import Path as _P
            base = _P(root_id).resolve()
            target = _P(file_path).resolve()
            # Enforce that target is within base
            try:
                target.relative_to(base)
            except Exception:
                return jsonify({'error': 'path outside root'}), 400
            if not target.exists() or not target.is_file():
                return jsonify({'error': 'not a file'}), 400
            st = target.stat()
            max_bytes = int(os.environ.get('SCIDK_FILE_MAX_BYTES', '33554432'))  # 32MB
            if st.st_size > max_bytes:
                return jsonify({'error': 'file too large', 'limit': max_bytes, 'size': int(st.st_size)}), 413
            import mimetypes as _mt
            mime = _mt.guess_type(target.name)[0] or 'application/octet-stream'
            from flask import send_file as _send_file
            return _send_file(str(target), mimetype=mime, as_attachment=False, download_name=target.name)
        except Exception as e:
            return jsonify({'error': str(e)}), 500

    @api.post('/research_objects')
    def api_research_objects_create():
        """Create or update a ResearchObject node for a directory path.
        Body JSON: { provider_id, root_id, path, name?, metadata? }
        Links to known files (datasets) under the directory and includes derived folder paths.
        """
        data = request.get_json(silent=True) or {}
        prov_id = (data.get('provider_id') or 'local_fs').strip() or 'local_fs'
        root_id = (data.get('root_id') or '/').strip() or '/'
        sel_path = (data.get('path') or '').strip() or root_id
        name = (data.get('name') or '').strip() or None
        extra_meta = data.get('metadata') or {}
        try:
            from pathlib import Path as _P
            base = _P(root_id).resolve()
            target = _P(sel_path).resolve()
            try:
                target.relative_to(base)
            except Exception:
                return jsonify({'error': 'path outside root'}), 400
            if not target.exists() or not target.is_dir():
                return jsonify({'error': 'path not a directory'}), 400
            # Build file checksum list by matching datasets whose path is under target
            g = app.extensions['scidk']['graph']
            file_checksums = []
            folder_paths = set()
            for ds in g.list_datasets():
                try:
                    p = _P(ds.get('path') or '').resolve()
                except Exception:
                    continue
                try:
                    p.relative_to(target)
                except Exception:
                    continue
                # Under target => include
                file_checksums.append(ds.get('checksum'))
                try:
                    folder_paths.add(str(p.parent))
                except Exception:
                    pass
            meta = {
                'name': name or (target.name or str(target)),
                'path': str(target),
                'provider_id': prov_id,
                'root_id': root_id,
            }
            # merge extra metadata
            try:
                if isinstance(extra_meta, dict):
                    meta.update({k: v for k, v in extra_meta.items() if k not in meta})
            except Exception:
                pass
            ro = g.upsert_research_object(meta, file_checksums, list(folder_paths))
            return jsonify({'status': 'ok', 'research_object': ro, 'file_links': len(file_checksums), 'folder_links': len(folder_paths)}), 200
        except Exception as e:
            return jsonify({'error': str(e)}), 500

    @api.get('/research_objects')
    def api_research_objects_list():
        g = app.extensions['scidk']['graph']
        return jsonify(g.list_research_objects()), 200

    @api.get('/research_objects/<ro_id>')
    def api_research_objects_get(ro_id):
        g = app.extensions['scidk']['graph']
        ro = g.get_research_object(ro_id)
        if not ro:
            return jsonify({'error': 'not found'}), 404
        # expand lightweight links counts
        files = len(g.ro_files.get(ro_id, set()))
        folders = len(g.ro_folders.get(ro_id, set()))
        out = ro.copy()
        out.update({'file_count': files, 'folder_count': folders})
        return jsonify(out), 200

    # Selections & Annotations API (SQLite-backed)
    @api.post('/selections')
    def api_create_selection():
        payload = request.get_json(silent=True) or {}
        sel_id = (payload.get('id') or '').strip()
        name = (payload.get('name') or '').strip() or None
        import time as _t
        ts = _t.time()
        # If id not provided, derive short id from time
        if not sel_id:
            sel_id = hex(int(ts * 1000000))[2:]
        item = ann_db.create_selection(sel_id, name, ts)
        return jsonify(item), 201

    @api.post('/selections/<sel_id>/items')
    def api_add_selection_items(sel_id):
        payload = request.get_json(silent=True) or {}
        file_ids = payload.get('file_ids') or payload.get('files') or []
        if not isinstance(file_ids, list):
            return jsonify({'error': 'file_ids must be a list'}), 400
        import time as _t
        ts = _t.time()
        count = ann_db.add_selection_items(sel_id, [str(fid) for fid in file_ids], ts)
        return jsonify({'selection_id': sel_id, 'added': int(count)}), 200

    @api.post('/annotations')
    def api_create_annotation():
        payload = request.get_json(silent=True) or {}
        file_id = (payload.get('file_id') or '').strip()
        if not file_id:
            return jsonify({'error': 'file_id is required'}), 400
        kind = (payload.get('kind') or '').strip() or None
        label = (payload.get('label') or '').strip() or None
        note = payload.get('note')
        if isinstance(note, str):
            note = note
        elif note is None:
            note = None
        else:
            try:
                note = json.dumps(note)
            except Exception:
                note = str(note)
        data_json = payload.get('data_json')
        if not isinstance(data_json, (str, type(None))):
            try:
                data_json = json.dumps(data_json)
            except Exception:
                data_json = None
        import time as _t
        ts = _t.time()
        ann = ann_db.create_annotation(file_id, kind, label, note, data_json, ts)
        return jsonify(ann), 201

    @api.get('/annotations')
    def api_get_annotations():
        file_id = (request.args.get('file_id') or '').strip()
        if not file_id:
            return jsonify({'error': 'file_id query parameter is required'}), 400
        items = ann_db.list_annotations_by_file(file_id)
        return jsonify({'items': items, 'count': len(items)}), 200

    app.register_blueprint(api)

    # UI routes
    ui = Blueprint('ui', __name__)

    @ui.get('/')
    def index():
        datasets = app.extensions['scidk']['graph'].list_datasets()
        # Build lightweight summaries for the landing page
        by_ext = {}
        interp_types = set()
        for d in datasets:
            by_ext[d.get('extension') or ''] = by_ext.get(d.get('extension') or '', 0) + 1
            for k in (d.get('interpretations') or {}).keys():
                interp_types.add(k)
        schema_summary = app.extensions['scidk']['graph'].schema_summary()
        telemetry = app.extensions['scidk'].get('telemetry', {})
        directories = list(app.extensions['scidk'].get('directories', {}).values())
        directories.sort(key=lambda d: d.get('last_scanned') or 0, reverse=True)
        scans = list(app.extensions['scidk'].get('scans', {}).values())
        scans.sort(key=lambda s: s.get('ended') or s.get('started') or 0, reverse=True)
        return render_template('index.html', datasets=datasets, by_ext=by_ext, schema_summary=schema_summary, telemetry=telemetry, directories=directories, scans=scans)

    @ui.get('/chat')
    def chat():
        return render_template('chat.html')

    @ui.get('/map')
    def map_page():
        schema_summary = app.extensions['scidk']['graph'].schema_summary()
        return render_template('map.html', schema_summary=schema_summary)

    @ui.get('/datasets')
    def datasets():
        all_datasets = app.extensions['scidk']['graph'].list_datasets()
        scan_id = (request.args.get('scan_id') or '').strip()
        selected_scan = None
        if scan_id:
            selected_scan = app.extensions['scidk'].get('scans', {}).get(scan_id)
        if selected_scan:
            checks = set(selected_scan.get('checksums') or [])
            datasets = [d for d in all_datasets if d.get('checksum') in checks]
        else:
            datasets = all_datasets
        directories = list(app.extensions['scidk'].get('directories', {}).values())
        directories.sort(key=lambda d: d.get('last_scanned') or 0, reverse=True)
        recent_scans = list(app.extensions['scidk'].get('scans', {}).values())
        recent_scans.sort(key=lambda s: s.get('ended') or s.get('started') or 0, reverse=True)
        # Show only the most recent N scans for dropdown
        N = 20
        recent_scans = recent_scans[:N]
        # files viewer mode: allow query param override, else env, else classic
        files_viewer = (request.args.get('files_viewer') or os.environ.get('SCIDK_FILES_VIEWER') or 'classic').strip()
        return render_template('datasets.html', datasets=datasets, directories=directories, recent_scans=recent_scans, selected_scan=selected_scan, files_viewer=files_viewer)

    @ui.get('/datasets/<dataset_id>')
    def dataset_detail(dataset_id):
        item = app.extensions['scidk']['graph'].get_dataset(dataset_id)
        if not item:
            return render_template('dataset_detail.html', dataset=None), 404
        return render_template('dataset_detail.html', dataset=item)

    @ui.get('/workbook/<dataset_id>')
    def workbook_view(dataset_id):
        # Simple XLSX viewer: list sheets and preview first rows
        item = app.extensions['scidk']['graph'].get_dataset(dataset_id)
        if not item:
            return render_template('workbook.html', dataset=None, error="Dataset not found"), 404
        from pathlib import Path as _P
        file_path = _P(item['path'])
        if (item.get('extension') or '').lower() not in ['.xlsx', '.xlsm']:
            return render_template('workbook.html', dataset=item, error="Not an Excel workbook (.xlsx/.xlsm)"), 400
        try:
            from openpyxl import load_workbook
            wb = load_workbook(filename=str(file_path), read_only=True, data_only=True)
            sheetnames = wb.sheetnames
            previews = []
            max_rows = 20
            max_cols = 20
            for name in sheetnames:
                ws = wb[name]
                rows = []
                for r_idx, row in enumerate(ws.iter_rows(min_row=1, max_row=max_rows, max_col=max_cols, values_only=True), start=1):
                    rows.append(list(row))
                previews.append({'name': name, 'rows': rows})
            wb.close()
            return render_template('workbook.html', dataset=item, sheetnames=sheetnames, previews=previews, error=None)
        except Exception as e:
            return render_template('workbook.html', dataset=item, sheetnames=[], previews=[], error=str(e)), 500

    @ui.get('/plugins')
    def plugins():
        # Placeholder: no dynamic plugins yet. Show counts from registry for context.
        reg = app.extensions['scidk']['registry']
        ext_count = len(reg.by_extension)
        interp_count = len(reg.by_id)
        return render_template('plugins.html', ext_count=ext_count, interp_count=interp_count)

    @ui.get('/interpreters')
    def interpreters():
        # List registry mappings and selection rules
        reg = app.extensions['scidk']['registry']
        mappings = {ext: [getattr(i, 'id', 'unknown') for i in interps] for ext, interps in reg.by_extension.items()}
        rules = list(reg.rules.rules)
        return render_template('extensions.html', mappings=mappings, rules=rules)

    # Backward-compatible route
    @ui.get('/extensions')
    def extensions_legacy():
        return redirect(url_for('ui.interpreters'))

    @ui.get('/rocrate_view')
    def rocrate_view():
        # Lightweight wrapper page to preview RO-Crate JSON-LD and prepare for embedding Crate-O
        prov_id = (request.args.get('provider_id') or 'local_fs').strip() or 'local_fs'
        root_id = (request.args.get('root_id') or '/').strip() or '/'
        sel_path = (request.args.get('path') or root_id).strip()
        try:
            from urllib.parse import urlencode
            qs = urlencode({'provider_id': prov_id, 'root_id': root_id, 'path': sel_path})
        except Exception:
            qs = f"provider_id={prov_id}&root_id={root_id}&path={sel_path}"
        metadata_url = '/api/rocrate?' + qs
        embed_mode = (os.environ.get('SCIDK_ROCRATE_EMBED') or 'json').strip()
        return render_template('rocrate_view.html', metadata_url=metadata_url, embed_mode=embed_mode, prov_id=prov_id, root_id=root_id, path=sel_path)

    @ui.get('/settings')
    def settings():
        # Basic settings from environment and current in-memory sizes
        datasets = app.extensions['scidk']['graph'].list_datasets()
        reg = app.extensions['scidk']['registry']
        info = {
            'host': os.environ.get('SCIDK_HOST', '127.0.0.1'),
            'port': os.environ.get('SCIDK_PORT', '5000'),
            'debug': os.environ.get('SCIDK_DEBUG', '1'),
                        'feature_file_index': os.environ.get('SCIDK_FEATURE_FILE_INDEX', ''),
                        'hash_policy': os.environ.get('SCIDK_HASH_POLICY', 'auto'),
            'dataset_count': len(datasets),
            'interpreter_count': len(reg.by_id),
                        'channel': os.environ.get('SCIDK_CHANNEL', 'stable'),
                        'files_viewer': os.environ.get('SCIDK_FILES_VIEWER', ''),
                        'rclone_mounts': (os.environ.get('SCIDK_RCLONE_MOUNTS') or os.environ.get('SCIDK_FEATURE_RCLONE_MOUNTS') or ''),
                        'providers': os.environ.get('SCIDK_PROVIDERS', 'local_fs,mounted_fs'),
        }
        # Provide interpreter mappings and rules, and plugin summary counts for the Set page sections
        mappings = {ext: [getattr(i, 'id', 'unknown') for i in interps] for ext, interps in reg.by_extension.items()}
        rules = list(reg.rules.rules)
        ext_count = len(reg.by_extension)
        interp_count = len(reg.by_id)
        # Feature flag for rclone mounts UI
        rclone_mounts_feature = _feature_rclone_mounts()
        return render_template('settings.html', info=info, mappings=mappings, rules=rules, ext_count=ext_count, interp_count=interp_count, rclone_mounts_feature=rclone_mounts_feature)

    @ui.post('/scan')
    def ui_scan():
        path = request.form.get('path') or os.getcwd()
        recursive = request.form.get('recursive') == 'on'
        import time, hashlib
        # Pre-scan snapshot
        before = set(ds.get('checksum') for ds in app.extensions['scidk']['graph'].list_datasets())
        started = time.time()
        count = fs.scan_directory(Path(path), recursive=recursive)
        ended = time.time()
        duration = ended - started
        after = set(ds.get('checksum') for ds in app.extensions['scidk']['graph'].list_datasets())
        new_checksums = sorted(list(after - before))
        by_ext = {}
        ext_map = {ds.get('checksum'): ds.get('extension') or '' for ds in app.extensions['scidk']['graph'].list_datasets()}
        for ch in new_checksums:
            ext = ext_map.get(ch, '')
            by_ext[ext] = by_ext.get(ext, 0) + 1
        sid_src = f"{path}|{started}"
        scan_id = hashlib.sha1(sid_src.encode()).hexdigest()[:12]
        scan = {
            'id': scan_id,
            'path': str(path),
            'recursive': bool(recursive),
            'started': started,
            'ended': ended,
            'duration_sec': duration,
            'file_count': int(count),
            'checksums': new_checksums,
            'by_ext': by_ext,
            'source': getattr(fs, 'last_scan_source', 'python'),
            'errors': [],
        }
        scans = app.extensions['scidk'].setdefault('scans', {})
        scans[scan_id] = scan
        telem = app.extensions['scidk'].setdefault('telemetry', {})
        telem['last_scan'] = {
            'path': str(path),
            'recursive': bool(recursive),
            'scanned': int(count),
            'started': started,
            'ended': ended,
            'duration_sec': duration,
        }
        # Track scanned directories here as well
        dirs = app.extensions['scidk'].setdefault('directories', {})
        drec = dirs.setdefault(str(path), {'path': str(path), 'recursive': bool(recursive), 'scanned': 0, 'last_scanned': 0, 'scan_ids': []})
        drec.update({'recursive': bool(recursive), 'scanned': int(count), 'last_scanned': ended})
        drec.setdefault('scan_ids', []).append(scan_id)
        return redirect(url_for('ui.datasets', scan_id=scan_id))

    app.register_blueprint(ui)

    return app


def main():
    app = create_app()
    # Read host/port from env for convenience
    host = os.environ.get('SCIDK_HOST', '127.0.0.1')
    port = int(os.environ.get('SCIDK_PORT', '5000'))
    debug = os.environ.get('SCIDK_DEBUG', '1') == '1'
    app.run(host=host, port=port, debug=debug)


if __name__ == "__main__":
    main()<|MERGE_RESOLUTION|>--- conflicted
+++ resolved
@@ -1903,35 +1903,35 @@
         return jsonify(results), 200
 
     @api.get('/interpreters')
-<<<<<<< HEAD
     def api_interpreters():
-        # List interpreter registry metadata
+        # Unified listing: registry metadata + toggle/usage/metrics + effective view override
         reg = app.extensions['scidk']['registry']
         # Build mapping ext -> interpreter ids
         ext_map = {}
         for ext, interps in reg.by_extension.items():
             ext_map[ext] = [getattr(i, 'id', 'unknown') for i in interps]
-        # Compose interpreter-centric view
         items = []
         for iid, interp in reg.by_id.items():
-            # collect globs/extensions this interpreter is registered for
             globs = sorted([ext for ext, ids in ext_map.items() if iid in ids])
-=======
-    def api_interpreters_list():
-        reg = app.extensions['scidk']['registry']
-        items = []
-        for iid, interp in reg.by_id.items():
->>>>>>> 8f5b3a96
-            items.append({
+            it = {
                 'id': iid,
                 'name': getattr(interp, 'name', iid),
                 'version': getattr(interp, 'version', '0.0.1'),
-<<<<<<< HEAD
                 'globs': globs,
                 'default_enabled': bool(getattr(interp, 'default_enabled', getattr(reg, 'default_enabled', True))),
                 'cost': getattr(interp, 'cost', None),
-            })
-        # Support future effective view toggle
+                'extensions': globs,
+                'enabled': True,
+                'runtime': getattr(interp, 'runtime', 'python'),
+                'last_used': getattr(reg, 'get_last_used', lambda _x: None)(iid),
+                'success_rate': getattr(reg, 'get_success_rate', lambda _x: 0.0)(iid),
+            }
+            try:
+                it['enabled'] = reg._is_enabled(iid)
+            except Exception:
+                pass
+            items.append(it)
+        # Optional effective view from app extensions (e.g., CLI/env overridden)
         view = (request.args.get('view') or '').strip().lower()
         if view == 'effective':
             interp_state = app.extensions['scidk'].get('interpreters', {})
@@ -1940,15 +1940,6 @@
             for it in items:
                 it['enabled'] = (it['id'] in eff)
                 it['source'] = src
-        return jsonify(items), 200
-
-=======
-                'extensions': [ext for ext, arr in reg.by_extension.items() if any(getattr(i, 'id', None) == iid for i in arr)],
-                'enabled': reg._is_enabled(iid),
-                'runtime': getattr(interp, 'runtime', 'python'),
-                'last_used': reg.get_last_used(iid),
-                'success_rate': reg.get_success_rate(iid),
-            })
         return jsonify(items), 200
 
     @api.post('/interpreters/<interpreter_id>/toggle')
@@ -1969,7 +1960,6 @@
             pass
         return jsonify({'status': 'updated', 'enabled': enabled}), 200
 
->>>>>>> 8f5b3a96
     @api.get('/providers')
     def api_providers():
         provs = app.extensions['scidk']['providers']
